--- conflicted
+++ resolved
@@ -20,14 +20,11 @@
     - Fix an instance where a Tor directory mirror might accidentally
       log the IP address of a misbehaving Tor client. Bugfix on
       0.1.0.1-rc.
-<<<<<<< HEAD
     - Update our OpenSSL 0.9.8l fix so that it works with OpenSSL 0.9.8m
       too.
-=======
     - Do not segfault when writing buffer stats when we haven't observed
       a single circuit to report about. Found by Fabian Lanze. Bugfix on
       0.2.2.1-alpha.
->>>>>>> b9b430e1
 
 
 Changes in version 0.2.2.6-alpha - 2009-11-19
