/* Copyright (c) 2001 Matej Pfajfar.
 * Copyright (c) 2001-2004, Roger Dingledine.
 * Copyright (c) 2004-2006, Roger Dingledine, Nick Mathewson.
 * Copyright (c) 2007-2011, The Tor Project, Inc. */
/* See LICENSE for licensing information */

/**
 * \file routerlist.c
 * \brief Code to
 * maintain and access the global list of routerinfos for known
 * servers.
 **/

#include "or.h"
#include "circuitbuild.h"
#include "config.h"
#include "connection.h"
#include "control.h"
#include "directory.h"
#include "dirserv.h"
#include "dirvote.h"
#include "geoip.h"
#include "hibernate.h"
#include "main.h"
#include "microdesc.h"
#include "networkstatus.h"
#include "nodelist.h"
#include "policies.h"
#include "reasons.h"
#include "rendcommon.h"
#include "rendservice.h"
#include "rephist.h"
#include "router.h"
#include "routerlist.h"
#include "routerparse.h"

// #define DEBUG_ROUTERLIST

/****************************************************************************/

/* static function prototypes */
static const routerstatus_t *router_pick_directory_server_impl(
                                           authority_type_t auth, int flags);
static const routerstatus_t *router_pick_trusteddirserver_impl(
                          authority_type_t auth, int flags, int *n_busy_out);
static void mark_all_trusteddirservers_up(void);
static int router_nickname_matches(const routerinfo_t *router,
                                   const char *nickname);
static int node_nickname_matches(const node_t *router,
                                 const char *nickname);
static void trusted_dir_server_free(trusted_dir_server_t *ds);
static int signed_desc_digest_is_recognized(signed_descriptor_t *desc);
static void update_router_have_minimum_dir_info(void);
static const char *signed_descriptor_get_body_impl(
                                              const signed_descriptor_t *desc,
                                              int with_annotations);
static void list_pending_downloads(digestmap_t *result,
                                   int purpose, const char *prefix);

DECLARE_TYPED_DIGESTMAP_FNS(sdmap_, digest_sd_map_t, signed_descriptor_t)
DECLARE_TYPED_DIGESTMAP_FNS(rimap_, digest_ri_map_t, routerinfo_t)
DECLARE_TYPED_DIGESTMAP_FNS(eimap_, digest_ei_map_t, extrainfo_t)
#define SDMAP_FOREACH(map, keyvar, valvar)                              \
  DIGESTMAP_FOREACH(sdmap_to_digestmap(map), keyvar, signed_descriptor_t *, \
                    valvar)
#define RIMAP_FOREACH(map, keyvar, valvar) \
  DIGESTMAP_FOREACH(rimap_to_digestmap(map), keyvar, routerinfo_t *, valvar)
#define EIMAP_FOREACH(map, keyvar, valvar) \
  DIGESTMAP_FOREACH(eimap_to_digestmap(map), keyvar, extrainfo_t *, valvar)

/****************************************************************************/

/** Global list of a trusted_dir_server_t object for each trusted directory
 * server. */
static smartlist_t *trusted_dir_servers = NULL;

/** List of for a given authority, and download status for latest certificate.
 */
typedef struct cert_list_t {
  download_status_t dl_status;
  smartlist_t *certs;
} cert_list_t;
/** Map from v3 identity key digest to cert_list_t. */
static digestmap_t *trusted_dir_certs = NULL;
/** True iff any key certificate in at least one member of
 * <b>trusted_dir_certs</b> has changed since we last flushed the
 * certificates to disk. */
static int trusted_dir_servers_certs_changed = 0;

/** Global list of all of the routers that we know about. */
static routerlist_t *routerlist = NULL;

/** List of strings for nicknames we've already warned about and that are
 * still unknown / unavailable. */
static smartlist_t *warned_nicknames = NULL;

/** The last time we tried to download any routerdesc, or 0 for "never".  We
 * use this to rate-limit download attempts when the number of routerdescs to
 * download is low. */
static time_t last_routerdesc_download_attempted = 0;

/** When we last computed the weights to use for bandwidths on directory
 * requests, what were the total weighted bandwidth, and our share of that
 * bandwidth?  Used to determine what fraction of directory requests we should
 * expect to see. */
static uint64_t sl_last_total_weighted_bw = 0,
  sl_last_weighted_bw_of_me = 0;

/** Return the number of directory authorities whose type matches some bit set
 * in <b>type</b>  */
int
get_n_authorities(authority_type_t type)
{
  int n = 0;
  if (!trusted_dir_servers)
    return 0;
  SMARTLIST_FOREACH(trusted_dir_servers, trusted_dir_server_t *, ds,
                    if (ds->type & type)
                      ++n);
  return n;
}

#define get_n_v2_authorities() get_n_authorities(V2_AUTHORITY)

/** Helper: Return the cert_list_t for an authority whose authority ID is
 * <b>id_digest</b>, allocating a new list if necessary. */
static cert_list_t *
get_cert_list(const char *id_digest)
{
  cert_list_t *cl;
  if (!trusted_dir_certs)
    trusted_dir_certs = digestmap_new();
  cl = digestmap_get(trusted_dir_certs, id_digest);
  if (!cl) {
    cl = tor_malloc_zero(sizeof(cert_list_t));
    cl->dl_status.schedule = DL_SCHED_CONSENSUS;
    cl->certs = smartlist_create();
    digestmap_set(trusted_dir_certs, id_digest, cl);
  }
  return cl;
}

/** Reload the cached v3 key certificates from the cached-certs file in
 * the data directory. Return 0 on success, -1 on failure. */
int
trusted_dirs_reload_certs(void)
{
  char *filename;
  char *contents;
  int r;

  filename = get_datadir_fname("cached-certs");
  contents = read_file_to_str(filename, RFTS_IGNORE_MISSING, NULL);
  tor_free(filename);
  if (!contents)
    return 0;
  r = trusted_dirs_load_certs_from_string(contents, 1, 1);
  tor_free(contents);
  return r;
}

/** Helper: return true iff we already have loaded the exact cert
 * <b>cert</b>. */
static INLINE int
already_have_cert(authority_cert_t *cert)
{
  cert_list_t *cl = get_cert_list(cert->cache_info.identity_digest);

  SMARTLIST_FOREACH(cl->certs, authority_cert_t *, c,
  {
    if (!memcmp(c->cache_info.signed_descriptor_digest,
                cert->cache_info.signed_descriptor_digest,
                DIGEST_LEN))
      return 1;
  });
  return 0;
}

/** Load a bunch of new key certificates from the string <b>contents</b>.  If
 * <b>from_store</b> is true, the certificates are from the cache, and we
 * don't need to flush them to disk. If <b>flush</b> is true, we need
 * to flush any changed certificates to disk now.  Return 0 on success, -1
 * if any certs fail to parse. */
int
trusted_dirs_load_certs_from_string(const char *contents, int from_store,
                                    int flush)
{
  trusted_dir_server_t *ds;
  const char *s, *eos;
  int failure_code = 0;

  for (s = contents; *s; s = eos) {
    authority_cert_t *cert = authority_cert_parse_from_string(s, &eos);
    cert_list_t *cl;
    if (!cert) {
      failure_code = -1;
      break;
    }
    ds = trusteddirserver_get_by_v3_auth_digest(
                                       cert->cache_info.identity_digest);
    log_debug(LD_DIR, "Parsed certificate for %s",
              ds ? ds->nickname : "unknown authority");

    if (already_have_cert(cert)) {
      /* we already have this one. continue. */
      log_info(LD_DIR, "Skipping %s certificate for %s that we "
               "already have.",
               from_store ? "cached" : "downloaded",
               ds ? ds->nickname : "an old or new authority");

      /* a duplicate on a download should be treated as a failure, since it
       * probably means we wanted a different secret key or we are trying to
       * replace an expired cert that has not in fact been updated. */
      if (!from_store) {
        log_warn(LD_DIR, "Got a certificate for %s, but we already have it. "
                 "Maybe they haven't updated it. Waiting for a while.",
                 ds ? ds->nickname : "an old or new authority");
        authority_cert_dl_failed(cert->cache_info.identity_digest, 404);
      }

      authority_cert_free(cert);
      continue;
    }

    if (ds) {
      log_info(LD_DIR, "Adding %s certificate for directory authority %s with "
               "signing key %s", from_store ? "cached" : "downloaded",
               ds->nickname, hex_str(cert->signing_key_digest,DIGEST_LEN));
    } else {
      int adding = directory_caches_dir_info(get_options());
      log_info(LD_DIR, "%s %s certificate for unrecognized directory "
               "authority with signing key %s",
               adding ? "Adding" : "Not adding",
               from_store ? "cached" : "downloaded",
               hex_str(cert->signing_key_digest,DIGEST_LEN));
      if (!adding) {
        authority_cert_free(cert);
        continue;
      }
    }

    cl = get_cert_list(cert->cache_info.identity_digest);
    smartlist_add(cl->certs, cert);
    if (ds && cert->cache_info.published_on > ds->addr_current_at) {
      /* Check to see whether we should update our view of the authority's
       * address. */
      if (cert->addr && cert->dir_port &&
          (ds->addr != cert->addr ||
           ds->dir_port != cert->dir_port)) {
        char *a = tor_dup_ip(cert->addr);
        log_notice(LD_DIR, "Updating address for directory authority %s "
                   "from %s:%d to %s:%d based on certificate.",
                   ds->nickname, ds->address, (int)ds->dir_port,
                   a, cert->dir_port);
        tor_free(a);
        ds->addr = cert->addr;
        ds->dir_port = cert->dir_port;
      }
      ds->addr_current_at = cert->cache_info.published_on;
    }

    if (!from_store)
      trusted_dir_servers_certs_changed = 1;
  }

  if (flush)
    trusted_dirs_flush_certs_to_disk();

  /* call this even if failure_code is <0, since some certs might have
   * succeeded. */
  networkstatus_note_certs_arrived();

  return failure_code;
}

/** Save all v3 key certificates to the cached-certs file. */
void
trusted_dirs_flush_certs_to_disk(void)
{
  char *filename;
  smartlist_t *chunks;

  if (!trusted_dir_servers_certs_changed || !trusted_dir_certs)
    return;

  chunks = smartlist_create();
  DIGESTMAP_FOREACH(trusted_dir_certs, key, cert_list_t *, cl) {
    SMARTLIST_FOREACH(cl->certs, authority_cert_t *, cert,
          {
            sized_chunk_t *c = tor_malloc(sizeof(sized_chunk_t));
            c->bytes = cert->cache_info.signed_descriptor_body;
            c->len = cert->cache_info.signed_descriptor_len;
            smartlist_add(chunks, c);
          });
  } DIGESTMAP_FOREACH_END;

  filename = get_datadir_fname("cached-certs");
  if (write_chunks_to_file(filename, chunks, 0)) {
    log_warn(LD_FS, "Error writing certificates to disk.");
  }
  tor_free(filename);
  SMARTLIST_FOREACH(chunks, sized_chunk_t *, c, tor_free(c));
  smartlist_free(chunks);

  trusted_dir_servers_certs_changed = 0;
}

/** Remove all v3 authority certificates that have been superseded for more
 * than 48 hours.  (If the most recent cert was published more than 48 hours
 * ago, then we aren't going to get any consensuses signed with older
 * keys.) */
static void
trusted_dirs_remove_old_certs(void)
{
  time_t now = time(NULL);
#define DEAD_CERT_LIFETIME (2*24*60*60)
#define OLD_CERT_LIFETIME (7*24*60*60)
#define CERT_EXPIRY_SKEW (60*60)
  if (!trusted_dir_certs)
    return;

  DIGESTMAP_FOREACH(trusted_dir_certs, key, cert_list_t *, cl) {
    authority_cert_t *newest = NULL;
    SMARTLIST_FOREACH(cl->certs, authority_cert_t *, cert,
          if (!newest || (cert->cache_info.published_on >
                          newest->cache_info.published_on))
            newest = cert);
    if (newest) {
      const time_t newest_published = newest->cache_info.published_on;
      SMARTLIST_FOREACH_BEGIN(cl->certs, authority_cert_t *, cert) {
        int expired;
        time_t cert_published;
        if (newest == cert)
          continue;
        expired = time_definitely_after(now, cert->expires, CERT_EXPIRY_SKEW);
        cert_published = cert->cache_info.published_on;
        /* Store expired certs for 48 hours after a newer arrives;
         */
        if (expired ?
            (newest_published + DEAD_CERT_LIFETIME < now) :
            (cert_published + OLD_CERT_LIFETIME < newest_published)) {
          SMARTLIST_DEL_CURRENT(cl->certs, cert);
          authority_cert_free(cert);
          trusted_dir_servers_certs_changed = 1;
        }
      } SMARTLIST_FOREACH_END(cert);
    }
  } DIGESTMAP_FOREACH_END;
#undef OLD_CERT_LIFETIME

  trusted_dirs_flush_certs_to_disk();
}

/** Return the newest v3 authority certificate whose v3 authority identity key
 * has digest <b>id_digest</b>.  Return NULL if no such authority is known,
 * or it has no certificate. */
authority_cert_t *
authority_cert_get_newest_by_id(const char *id_digest)
{
  cert_list_t *cl;
  authority_cert_t *best = NULL;
  if (!trusted_dir_certs ||
      !(cl = digestmap_get(trusted_dir_certs, id_digest)))
    return NULL;

  SMARTLIST_FOREACH(cl->certs, authority_cert_t *, cert,
  {
    if (!best || cert->cache_info.published_on > best->cache_info.published_on)
      best = cert;
  });
  return best;
}

/** Return the newest v3 authority certificate whose directory signing key has
 * digest <b>sk_digest</b>. Return NULL if no such certificate is known.
 */
authority_cert_t *
authority_cert_get_by_sk_digest(const char *sk_digest)
{
  authority_cert_t *c;
  if (!trusted_dir_certs)
    return NULL;

  if ((c = get_my_v3_authority_cert()) &&
      !memcmp(c->signing_key_digest, sk_digest, DIGEST_LEN))
    return c;
  if ((c = get_my_v3_legacy_cert()) &&
      !memcmp(c->signing_key_digest, sk_digest, DIGEST_LEN))
    return c;

  DIGESTMAP_FOREACH(trusted_dir_certs, key, cert_list_t *, cl) {
    SMARTLIST_FOREACH(cl->certs, authority_cert_t *, cert,
    {
      if (!memcmp(cert->signing_key_digest, sk_digest, DIGEST_LEN))
        return cert;
    });
  } DIGESTMAP_FOREACH_END;
  return NULL;
}

/** Return the v3 authority certificate with signing key matching
 * <b>sk_digest</b>, for the authority with identity digest <b>id_digest</b>.
 * Return NULL if no such authority is known. */
authority_cert_t *
authority_cert_get_by_digests(const char *id_digest,
                              const char *sk_digest)
{
  cert_list_t *cl;
  if (!trusted_dir_certs ||
      !(cl = digestmap_get(trusted_dir_certs, id_digest)))
    return NULL;
  SMARTLIST_FOREACH(cl->certs, authority_cert_t *, cert,
    if (!memcmp(cert->signing_key_digest, sk_digest, DIGEST_LEN))
      return cert; );

  return NULL;
}

/** Add every known authority_cert_t to <b>certs_out</b>. */
void
authority_cert_get_all(smartlist_t *certs_out)
{
  tor_assert(certs_out);
  if (!trusted_dir_certs)
    return;

  DIGESTMAP_FOREACH(trusted_dir_certs, key, cert_list_t *, cl) {
    SMARTLIST_FOREACH(cl->certs, authority_cert_t *, c,
                      smartlist_add(certs_out, c));
  } DIGESTMAP_FOREACH_END;
}

/** Called when an attempt to download a certificate with the authority with
 * ID <b>id_digest</b> fails with HTTP response code <b>status</b>: remember
 * the failure, so we don't try again immediately. */
void
authority_cert_dl_failed(const char *id_digest, int status)
{
  cert_list_t *cl;
  if (!trusted_dir_certs ||
      !(cl = digestmap_get(trusted_dir_certs, id_digest)))
    return;

  download_status_failed(&cl->dl_status, status);
}

/** Return true iff when we've been getting enough failures when trying to
 * download the certificate with ID digest <b>id_digest</b> that we're willing
 * to start bugging the user about it. */
int
authority_cert_dl_looks_uncertain(const char *id_digest)
{
#define N_AUTH_CERT_DL_FAILURES_TO_BUG_USER 2
  cert_list_t *cl;
  int n_failures;
  if (!trusted_dir_certs ||
      !(cl = digestmap_get(trusted_dir_certs, id_digest)))
    return 0;

  n_failures = download_status_get_n_failures(&cl->dl_status);
  return n_failures >= N_AUTH_CERT_DL_FAILURES_TO_BUG_USER;
}

/** How many times will we try to fetch a certificate before giving up? */
#define MAX_CERT_DL_FAILURES 8

/** Try to download any v3 authority certificates that we may be missing.  If
 * <b>status</b> is provided, try to get all the ones that were used to sign
 * <b>status</b>.  Additionally, try to have a non-expired certificate for
 * every V3 authority in trusted_dir_servers.  Don't fetch certificates we
 * already have.
 **/
void
authority_certs_fetch_missing(networkstatus_t *status, time_t now)
{
  digestmap_t *pending;
  authority_cert_t *cert;
  smartlist_t *missing_digests;
  char *resource = NULL;
  cert_list_t *cl;
  const int cache = directory_caches_dir_info(get_options());

  if (should_delay_dir_fetches(get_options()))
    return;

  pending = digestmap_new();
  missing_digests = smartlist_create();

  list_pending_downloads(pending, DIR_PURPOSE_FETCH_CERTIFICATE, "fp/");
  if (status) {
    SMARTLIST_FOREACH_BEGIN(status->voters, networkstatus_voter_info_t *,
                            voter) {
      if (!smartlist_len(voter->sigs))
        continue; /* This authority never signed this consensus, so don't
                   * go looking for a cert with key digest 0000000000. */
      if (!cache &&
          !trusteddirserver_get_by_v3_auth_digest(voter->identity_digest))
        continue; /* We are not a cache, and we don't know this authority.*/
      cl = get_cert_list(voter->identity_digest);
      SMARTLIST_FOREACH_BEGIN(voter->sigs, document_signature_t *, sig) {
        cert = authority_cert_get_by_digests(voter->identity_digest,
                                             sig->signing_key_digest);
        if (cert) {
          if (now < cert->expires)
            download_status_reset(&cl->dl_status);
          continue;
        }
        if (download_status_is_ready(&cl->dl_status, now,
                                     MAX_CERT_DL_FAILURES) &&
            !digestmap_get(pending, voter->identity_digest)) {
          log_notice(LD_DIR, "We're missing a certificate from authority "
                     "with signing key %s: launching request.",
                     hex_str(sig->signing_key_digest, DIGEST_LEN));
          smartlist_add(missing_digests, sig->identity_digest);
        }
      } SMARTLIST_FOREACH_END(sig);
    } SMARTLIST_FOREACH_END(voter);
  }
  SMARTLIST_FOREACH_BEGIN(trusted_dir_servers, trusted_dir_server_t *, ds) {
    int found = 0;
    if (!(ds->type & V3_AUTHORITY))
      continue;
    if (smartlist_digest_isin(missing_digests, ds->v3_identity_digest))
      continue;
    cl = get_cert_list(ds->v3_identity_digest);
    SMARTLIST_FOREACH(cl->certs, authority_cert_t *, cert, {
      if (! time_definitely_after(now, cert->expires, CERT_EXPIRY_SKEW)) {
        /* It's not expired, and we weren't looking for something to
         * verify a consensus with.  Call it done. */
        download_status_reset(&cl->dl_status);
        found = 1;
        break;
      }
    });
    if (!found &&
        download_status_is_ready(&cl->dl_status, now,MAX_CERT_DL_FAILURES) &&
        !digestmap_get(pending, ds->v3_identity_digest)) {
      log_notice(LD_DIR, "No current certificate known for authority %s; "
                 "launching request.", ds->nickname);
        smartlist_add(missing_digests, ds->v3_identity_digest);
    }
  } SMARTLIST_FOREACH_END(ds);

  if (!smartlist_len(missing_digests)) {
    goto done;
  } else {
    smartlist_t *fps = smartlist_create();
    smartlist_add(fps, tor_strdup("fp/"));
    SMARTLIST_FOREACH(missing_digests, const char *, d, {
        char *fp;
        if (digestmap_get(pending, d))
          continue;
        fp = tor_malloc(HEX_DIGEST_LEN+2);
        base16_encode(fp, HEX_DIGEST_LEN+1, d, DIGEST_LEN);
        fp[HEX_DIGEST_LEN] = '+';
        fp[HEX_DIGEST_LEN+1] = '\0';
        smartlist_add(fps, fp);
      });
    if (smartlist_len(fps) == 1) {
      /* we didn't add any: they were all pending */
      SMARTLIST_FOREACH(fps, char *, cp, tor_free(cp));
      smartlist_free(fps);
      goto done;
    }
    resource = smartlist_join_strings(fps, "", 0, NULL);
    resource[strlen(resource)-1] = '\0';
    SMARTLIST_FOREACH(fps, char *, cp, tor_free(cp));
    smartlist_free(fps);
  }
  directory_get_from_dirserver(DIR_PURPOSE_FETCH_CERTIFICATE, 0,
                               resource, PDS_RETRY_IF_NO_SERVERS);

 done:
  tor_free(resource);
  smartlist_free(missing_digests);
  digestmap_free(pending, NULL);
}

/* Router descriptor storage.
 *
 * Routerdescs are stored in a big file, named "cached-descriptors".  As new
 * routerdescs arrive, we append them to a journal file named
 * "cached-descriptors.new".
 *
 * From time to time, we replace "cached-descriptors" with a new file
 * containing only the live, non-superseded descriptors, and clear
 * cached-routers.new.
 *
 * On startup, we read both files.
 */

/** Helper: return 1 iff the router log is so big we want to rebuild the
 * store. */
static int
router_should_rebuild_store(desc_store_t *store)
{
  if (store->store_len > (1<<16))
    return (store->journal_len > store->store_len / 2 ||
            store->bytes_dropped > store->store_len / 2);
  else
    return store->journal_len > (1<<15);
}

/** Return the desc_store_t in <b>rl</b> that should be used to store
 * <b>sd</b>. */
static INLINE desc_store_t *
desc_get_store(routerlist_t *rl, const signed_descriptor_t *sd)
{
  if (sd->is_extrainfo)
    return &rl->extrainfo_store;
  else
    return &rl->desc_store;
}

/** Add the signed_descriptor_t in <b>desc</b> to the router
 * journal; change its saved_location to SAVED_IN_JOURNAL and set its
 * offset appropriately. */
static int
signed_desc_append_to_journal(signed_descriptor_t *desc,
                              desc_store_t *store)
{
  char *fname = get_datadir_fname_suffix(store->fname_base, ".new");
  const char *body = signed_descriptor_get_body_impl(desc,1);
  size_t len = desc->signed_descriptor_len + desc->annotations_len;

  if (append_bytes_to_file(fname, body, len, 1)) {
    log_warn(LD_FS, "Unable to store router descriptor");
    tor_free(fname);
    return -1;
  }
  desc->saved_location = SAVED_IN_JOURNAL;
  tor_free(fname);

  desc->saved_offset = store->journal_len;
  store->journal_len += len;

  return 0;
}

/** Sorting helper: return &lt;0, 0, or &gt;0 depending on whether the
 * signed_descriptor_t* in *<b>a</b> is older, the same age as, or newer than
 * the signed_descriptor_t* in *<b>b</b>. */
static int
_compare_signed_descriptors_by_age(const void **_a, const void **_b)
{
  const signed_descriptor_t *r1 = *_a, *r2 = *_b;
  return (int)(r1->published_on - r2->published_on);
}

#define RRS_FORCE 1
#define RRS_DONT_REMOVE_OLD 2

/** If the journal of <b>store</b> is too long, or if RRS_FORCE is set in
 * <b>flags</b>, then atomically replace the saved router store with the
 * routers currently in our routerlist, and clear the journal.  Unless
 * RRS_DONT_REMOVE_OLD is set in <b>flags</b>, delete expired routers before
 * rebuilding the store.  Return 0 on success, -1 on failure.
 */
static int
router_rebuild_store(int flags, desc_store_t *store)
{
  smartlist_t *chunk_list = NULL;
  char *fname = NULL, *fname_tmp = NULL;
  int r = -1;
  off_t offset = 0;
  smartlist_t *signed_descriptors = NULL;
  int nocache=0;
  size_t total_expected_len = 0;
  int had_any;
  int force = flags & RRS_FORCE;

  if (!force && !router_should_rebuild_store(store)) {
    r = 0;
    goto done;
  }
  if (!routerlist) {
    r = 0;
    goto done;
  }

  if (store->type == EXTRAINFO_STORE)
    had_any = !eimap_isempty(routerlist->extra_info_map);
  else
    had_any = (smartlist_len(routerlist->routers)+
               smartlist_len(routerlist->old_routers))>0;

  /* Don't save deadweight. */
  if (!(flags & RRS_DONT_REMOVE_OLD))
    routerlist_remove_old_routers();

  log_info(LD_DIR, "Rebuilding %s cache", store->description);

  fname = get_datadir_fname(store->fname_base);
  fname_tmp = get_datadir_fname_suffix(store->fname_base, ".tmp");

  chunk_list = smartlist_create();

  /* We sort the routers by age to enhance locality on disk. */
  signed_descriptors = smartlist_create();
  if (store->type == EXTRAINFO_STORE) {
    eimap_iter_t *iter;
    for (iter = eimap_iter_init(routerlist->extra_info_map);
         !eimap_iter_done(iter);
         iter = eimap_iter_next(routerlist->extra_info_map, iter)) {
      const char *key;
      extrainfo_t *ei;
      eimap_iter_get(iter, &key, &ei);
      smartlist_add(signed_descriptors, &ei->cache_info);
    }
  } else {
    SMARTLIST_FOREACH(routerlist->old_routers, signed_descriptor_t *, sd,
                      smartlist_add(signed_descriptors, sd));
    SMARTLIST_FOREACH(routerlist->routers, routerinfo_t *, ri,
                      smartlist_add(signed_descriptors, &ri->cache_info));
  }

  smartlist_sort(signed_descriptors, _compare_signed_descriptors_by_age);

  /* Now, add the appropriate members to chunk_list */
  SMARTLIST_FOREACH(signed_descriptors, signed_descriptor_t *, sd,
    {
      sized_chunk_t *c;
      const char *body = signed_descriptor_get_body_impl(sd, 1);
      if (!body) {
        log_warn(LD_BUG, "No descriptor available for router.");
        goto done;
      }
      if (sd->do_not_cache) {
        ++nocache;
        continue;
      }
      c = tor_malloc(sizeof(sized_chunk_t));
      c->bytes = body;
      c->len = sd->signed_descriptor_len + sd->annotations_len;
      total_expected_len += c->len;
      smartlist_add(chunk_list, c);
    });

  if (write_chunks_to_file(fname_tmp, chunk_list, 1)<0) {
    log_warn(LD_FS, "Error writing router store to disk.");
    goto done;
  }

  /* Our mmap is now invalid. */
  if (store->mmap) {
    tor_munmap_file(store->mmap);
    store->mmap = NULL;
  }

  if (replace_file(fname_tmp, fname)<0) {
    log_warn(LD_FS, "Error replacing old router store: %s", strerror(errno));
    goto done;
  }

  errno = 0;
  store->mmap = tor_mmap_file(fname);
  if (! store->mmap) {
    if (errno == ERANGE) {
      /* empty store.*/
      if (total_expected_len) {
        log_warn(LD_FS, "We wrote some bytes to a new descriptor file at '%s',"
                 " but when we went to mmap it, it was empty!", fname);
      } else if (had_any) {
        log_info(LD_FS, "We just removed every descriptor in '%s'.  This is "
                 "okay if we're just starting up after a long time. "
                 "Otherwise, it's a bug.", fname);
      }
    } else {
      log_warn(LD_FS, "Unable to mmap new descriptor file at '%s'.",fname);
    }
  }

  log_info(LD_DIR, "Reconstructing pointers into cache");

  offset = 0;
  SMARTLIST_FOREACH(signed_descriptors, signed_descriptor_t *, sd,
    {
      if (sd->do_not_cache)
        continue;
      sd->saved_location = SAVED_IN_CACHE;
      if (store->mmap) {
        tor_free(sd->signed_descriptor_body); // sets it to null
        sd->saved_offset = offset;
      }
      offset += sd->signed_descriptor_len + sd->annotations_len;
      signed_descriptor_get_body(sd); /* reconstruct and assert */
    });

  tor_free(fname);
  fname = get_datadir_fname_suffix(store->fname_base, ".new");
  write_str_to_file(fname, "", 1);

  r = 0;
  store->store_len = (size_t) offset;
  store->journal_len = 0;
  store->bytes_dropped = 0;
 done:
  smartlist_free(signed_descriptors);
  tor_free(fname);
  tor_free(fname_tmp);
  if (chunk_list) {
    SMARTLIST_FOREACH(chunk_list, sized_chunk_t *, c, tor_free(c));
    smartlist_free(chunk_list);
  }

  return r;
}

/** Helper: Reload a cache file and its associated journal, setting metadata
 * appropriately.  If <b>extrainfo</b> is true, reload the extrainfo store;
 * else reload the router descriptor store. */
static int
router_reload_router_list_impl(desc_store_t *store)
{
  char *fname = NULL, *altname = NULL, *contents = NULL;
  struct stat st;
  int read_from_old_location = 0;
  int extrainfo = (store->type == EXTRAINFO_STORE);
  time_t now = time(NULL);
  store->journal_len = store->store_len = 0;

  fname = get_datadir_fname(store->fname_base);
  if (store->fname_alt_base)
    altname = get_datadir_fname(store->fname_alt_base);

  if (store->mmap) /* get rid of it first */
    tor_munmap_file(store->mmap);
  store->mmap = NULL;

  store->mmap = tor_mmap_file(fname);
  if (!store->mmap && altname && file_status(altname) == FN_FILE) {
    read_from_old_location = 1;
    log_notice(LD_DIR, "Couldn't read %s; trying to load routers from old "
               "location %s.", fname, altname);
    if ((store->mmap = tor_mmap_file(altname)))
      read_from_old_location = 1;
  }
  if (altname && !read_from_old_location) {
    remove_file_if_very_old(altname, now);
  }
  if (store->mmap) {
    store->store_len = store->mmap->size;
    if (extrainfo)
      router_load_extrainfo_from_string(store->mmap->data,
                                        store->mmap->data+store->mmap->size,
                                        SAVED_IN_CACHE, NULL, 0);
    else
      router_load_routers_from_string(store->mmap->data,
                                      store->mmap->data+store->mmap->size,
                                      SAVED_IN_CACHE, NULL, 0, NULL);
  }

  tor_free(fname);
  fname = get_datadir_fname_suffix(store->fname_base, ".new");
  if (file_status(fname) == FN_FILE)
    contents = read_file_to_str(fname, RFTS_BIN|RFTS_IGNORE_MISSING, &st);
  if (read_from_old_location) {
    tor_free(altname);
    altname = get_datadir_fname_suffix(store->fname_alt_base, ".new");
    if (!contents)
      contents = read_file_to_str(altname, RFTS_BIN|RFTS_IGNORE_MISSING, &st);
    else
      remove_file_if_very_old(altname, now);
  }
  if (contents) {
    if (extrainfo)
      router_load_extrainfo_from_string(contents, NULL,SAVED_IN_JOURNAL,
                                        NULL, 0);
    else
      router_load_routers_from_string(contents, NULL, SAVED_IN_JOURNAL,
                                      NULL, 0, NULL);
    store->journal_len = (size_t) st.st_size;
    tor_free(contents);
  }

  tor_free(fname);
  tor_free(altname);

  if (store->journal_len || read_from_old_location) {
    /* Always clear the journal on startup.*/
    router_rebuild_store(RRS_FORCE, store);
  } else if (!extrainfo) {
    /* Don't cache expired routers. (This is in an else because
     * router_rebuild_store() also calls remove_old_routers().) */
    routerlist_remove_old_routers();
  }

  return 0;
}

/** Load all cached router descriptors and extra-info documents from the
 * store. Return 0 on success and -1 on failure.
 */
int
router_reload_router_list(void)
{
  routerlist_t *rl = router_get_routerlist();
  if (router_reload_router_list_impl(&rl->desc_store))
    return -1;
  if (router_reload_router_list_impl(&rl->extrainfo_store))
    return -1;
  return 0;
}

/** Return a smartlist containing a list of trusted_dir_server_t * for all
 * known trusted dirservers.  Callers must not modify the list or its
 * contents.
 */
smartlist_t *
router_get_trusted_dir_servers(void)
{
  if (!trusted_dir_servers)
    trusted_dir_servers = smartlist_create();

  return trusted_dir_servers;
}

/** Try to find a running dirserver that supports operations of <b>type</b>.
 *
 * If there are no running dirservers in our routerlist and the
 * <b>PDS_RETRY_IF_NO_SERVERS</b> flag is set, set all the authoritative ones
 * as running again, and pick one.
 *
 * If the <b>PDS_IGNORE_FASCISTFIREWALL</b> flag is set, then include
 * dirservers that we can't reach.
 *
 * If the <b>PDS_ALLOW_SELF</b> flag is not set, then don't include ourself
 * (if we're a dirserver).
 *
 * Don't pick an authority if any non-authority is viable; try to avoid using
 * servers that have returned 503 recently.
 */
const routerstatus_t *
router_pick_directory_server(authority_type_t type, int flags)
{
  const routerstatus_t *choice;
  if (get_options()->PreferTunneledDirConns)
    flags |= _PDS_PREFER_TUNNELED_DIR_CONNS;

  if (!routerlist)
    return NULL;

  choice = router_pick_directory_server_impl(type, flags);
  if (choice || !(flags & PDS_RETRY_IF_NO_SERVERS))
    return choice;

  log_info(LD_DIR,
           "No reachable router entries for dirservers. "
           "Trying them all again.");
  /* mark all authdirservers as up again */
  mark_all_trusteddirservers_up();
  /* try again */
  choice = router_pick_directory_server_impl(type, flags);
  return choice;
}

/** Try to determine which fraction of v2 and v3 directory requests aimed at
 * caches will be sent to us. Set *<b>v2_share_out</b> and
 * *<b>v3_share_out</b> to the fractions of v2 and v3 protocol shares we
 * expect to see, respectively.  Return 0 on success, negative on failure. */
int
router_get_my_share_of_directory_requests(double *v2_share_out,
                                          double *v3_share_out)
{
  const routerinfo_t *me = router_get_my_routerinfo();
  const routerstatus_t *rs;
  const int pds_flags = PDS_ALLOW_SELF|PDS_IGNORE_FASCISTFIREWALL;
  *v2_share_out = *v3_share_out = 0.0;
  if (!me)
    return -1;
  rs = router_get_consensus_status_by_id(me->cache_info.identity_digest);
  if (!rs)
    return -1;

  /* Calling for side effect */
  /* XXXX This is a bit of a kludge */
  if (rs->is_v2_dir) {
    sl_last_total_weighted_bw = 0;
    router_pick_directory_server(V2_AUTHORITY, pds_flags);
    if (sl_last_total_weighted_bw != 0) {
      *v2_share_out = U64_TO_DBL(sl_last_weighted_bw_of_me) /
        U64_TO_DBL(sl_last_total_weighted_bw);
    }
  }

  if (rs->version_supports_v3_dir) {
    sl_last_total_weighted_bw = 0;
    router_pick_directory_server(V3_AUTHORITY, pds_flags);
    if (sl_last_total_weighted_bw != 0) {
      *v3_share_out = U64_TO_DBL(sl_last_weighted_bw_of_me) /
        U64_TO_DBL(sl_last_total_weighted_bw);
    }
  }

  return 0;
}

/** Return the trusted_dir_server_t for the directory authority whose identity
 * key hashes to <b>digest</b>, or NULL if no such authority is known.
 */
trusted_dir_server_t *
router_get_trusteddirserver_by_digest(const char *digest)
{
  if (!trusted_dir_servers)
    return NULL;

  SMARTLIST_FOREACH(trusted_dir_servers, trusted_dir_server_t *, ds,
     {
       if (!memcmp(ds->digest, digest, DIGEST_LEN))
         return ds;
     });

  return NULL;
}

/** Return the trusted_dir_server_t for the directory authority whose
 * v3 identity key hashes to <b>digest</b>, or NULL if no such authority
 * is known.
 */
trusted_dir_server_t *
trusteddirserver_get_by_v3_auth_digest(const char *digest)
{
  if (!trusted_dir_servers)
    return NULL;

  SMARTLIST_FOREACH(trusted_dir_servers, trusted_dir_server_t *, ds,
     {
       if (!memcmp(ds->v3_identity_digest, digest, DIGEST_LEN) &&
           (ds->type & V3_AUTHORITY))
         return ds;
     });

  return NULL;
}

/** Try to find a running trusted dirserver.  Flags are as for
 * router_pick_directory_server.
 */
const routerstatus_t *
router_pick_trusteddirserver(authority_type_t type, int flags)
{
  const routerstatus_t *choice;
  int busy = 0;
  if (get_options()->PreferTunneledDirConns)
    flags |= _PDS_PREFER_TUNNELED_DIR_CONNS;

  choice = router_pick_trusteddirserver_impl(type, flags, &busy);
  if (choice || !(flags & PDS_RETRY_IF_NO_SERVERS))
    return choice;
  if (busy) {
    /* If the reason that we got no server is that servers are "busy",
     * we must be excluding good servers because we already have serverdesc
     * fetches with them.  Do not mark down servers up because of this. */
    tor_assert((flags & (PDS_NO_EXISTING_SERVERDESC_FETCH|
                         PDS_NO_EXISTING_MICRODESC_FETCH)));
    return NULL;
  }

  log_info(LD_DIR,
           "No trusted dirservers are reachable. Trying them all again.");
  mark_all_trusteddirservers_up();
  return router_pick_trusteddirserver_impl(type, flags, NULL);
}

/** How long do we avoid using a directory server after it's given us a 503? */
#define DIR_503_TIMEOUT (60*60)

/** Pick a random running valid directory server/mirror from our
 * routerlist.  Arguments are as for router_pick_directory_server(), except
 * that RETRY_IF_NO_SERVERS is ignored, and:
 *
 * If the _PDS_PREFER_TUNNELED_DIR_CONNS flag is set, prefer directory servers
 * that we can use with BEGINDIR.
 */
static const routerstatus_t *
router_pick_directory_server_impl(authority_type_t type, int flags)
{
  const node_t *result;
  smartlist_t *direct, *tunnel;
  smartlist_t *trusted_direct, *trusted_tunnel;
  smartlist_t *overloaded_direct, *overloaded_tunnel;
  time_t now = time(NULL);
  const networkstatus_t *consensus = networkstatus_get_latest_consensus();
  int requireother = ! (flags & PDS_ALLOW_SELF);
  int fascistfirewall = ! (flags & PDS_IGNORE_FASCISTFIREWALL);
  int prefer_tunnel = (flags & _PDS_PREFER_TUNNELED_DIR_CONNS);

  if (!consensus)
    return NULL;

  direct = smartlist_create();
  tunnel = smartlist_create();
  trusted_direct = smartlist_create();
  trusted_tunnel = smartlist_create();
  overloaded_direct = smartlist_create();
  overloaded_tunnel = smartlist_create();

  /* Find all the running dirservers we know about. */
  SMARTLIST_FOREACH_BEGIN(nodelist_get_list(), const node_t *, node) {
    int is_trusted;
    int is_overloaded;
    tor_addr_t addr;
    const routerstatus_t *status = node->rs;
    if (!status)
      continue;

    if (!node->is_running || !status->dir_port || !node->is_valid)
      continue;
    if (node->is_bad_directory)
      continue;
    if (requireother && router_digest_is_me(node->identity))
      continue;
    if (type & V3_AUTHORITY) {
      if (!(status->version_supports_v3_dir ||
            router_digest_is_trusted_dir_type(node->identity,
                                              V3_AUTHORITY)))
        continue;
    }
    is_trusted = router_digest_is_trusted_dir(node->identity);
    if ((type & V2_AUTHORITY) && !(node->rs->is_v2_dir || is_trusted))
      continue;
    if ((type & EXTRAINFO_CACHE) &&
        !router_supports_extrainfo(node->identity, 0))
      continue;

    /* XXXX IP6 proposal 118 */
    tor_addr_from_ipv4h(&addr, node->rs->addr);

    is_overloaded = status->last_dir_503_at + DIR_503_TIMEOUT > now;

    if (prefer_tunnel &&
        status->version_supports_begindir &&
        (!fascistfirewall ||
         fascist_firewall_allows_address_or(&addr, status->or_port)))
      smartlist_add(is_trusted ? trusted_tunnel :
                    is_overloaded ? overloaded_tunnel : tunnel, (void*)node);
    else if (!fascistfirewall ||
             fascist_firewall_allows_address_dir(&addr, status->dir_port))
      smartlist_add(is_trusted ? trusted_direct :
                    is_overloaded ? overloaded_direct : direct, (void*)node);
  } SMARTLIST_FOREACH_END(node);

  if (smartlist_len(tunnel)) {
    result = node_sl_choose_by_bandwidth(tunnel, WEIGHT_FOR_DIR);
  } else if (smartlist_len(overloaded_tunnel)) {
    result = node_sl_choose_by_bandwidth(overloaded_tunnel,
                                                 WEIGHT_FOR_DIR);
  } else if (smartlist_len(trusted_tunnel)) {
    /* FFFF We don't distinguish between trusteds and overloaded trusteds
     * yet. Maybe one day we should. */
    /* FFFF We also don't load balance over authorities yet. I think this
     * is a feature, but it could easily be a bug. -RD */
    result = smartlist_choose(trusted_tunnel);
  } else if (smartlist_len(direct)) {
    result = node_sl_choose_by_bandwidth(direct, WEIGHT_FOR_DIR);
  } else if (smartlist_len(overloaded_direct)) {
    result = node_sl_choose_by_bandwidth(overloaded_direct,
                                         WEIGHT_FOR_DIR);
  } else {
    result = smartlist_choose(trusted_direct);
  }
  smartlist_free(direct);
  smartlist_free(tunnel);
  smartlist_free(trusted_direct);
  smartlist_free(trusted_tunnel);
  smartlist_free(overloaded_direct);
  smartlist_free(overloaded_tunnel);
  return result ? result->rs : NULL;
}

/** Choose randomly from among the trusted dirservers that are up.  Flags
 * are as for router_pick_directory_server_impl().
 */
static const routerstatus_t *
router_pick_trusteddirserver_impl(authority_type_t type, int flags,
                                  int *n_busy_out)
{
  smartlist_t *direct, *tunnel;
  smartlist_t *overloaded_direct, *overloaded_tunnel;
  const routerinfo_t *me = router_get_my_routerinfo();
  const routerstatus_t *result;
  time_t now = time(NULL);
  const int requireother = ! (flags & PDS_ALLOW_SELF);
  const int fascistfirewall = ! (flags & PDS_IGNORE_FASCISTFIREWALL);
  const int prefer_tunnel = (flags & _PDS_PREFER_TUNNELED_DIR_CONNS);
  const int no_serverdesc_fetching =(flags & PDS_NO_EXISTING_SERVERDESC_FETCH);
  const int no_microdesc_fetching =(flags & PDS_NO_EXISTING_MICRODESC_FETCH);
  int n_busy = 0;

  if (!trusted_dir_servers)
    return NULL;

  direct = smartlist_create();
  tunnel = smartlist_create();
  overloaded_direct = smartlist_create();
  overloaded_tunnel = smartlist_create();

  SMARTLIST_FOREACH_BEGIN(trusted_dir_servers, trusted_dir_server_t *, d)
    {
      int is_overloaded =
          d->fake_status.last_dir_503_at + DIR_503_TIMEOUT > now;
      tor_addr_t addr;
      if (!d->is_running) continue;
      if ((type & d->type) == 0)
        continue;
      if ((type & EXTRAINFO_CACHE) &&
          !router_supports_extrainfo(d->digest, 1))
        continue;
      if (requireother && me && router_digest_is_me(d->digest))
          continue;

      /* XXXX IP6 proposal 118 */
      tor_addr_from_ipv4h(&addr, d->addr);

      if (no_serverdesc_fetching) {
        if (connection_get_by_type_addr_port_purpose(
            CONN_TYPE_DIR, &addr, d->dir_port, DIR_PURPOSE_FETCH_SERVERDESC)
         || connection_get_by_type_addr_port_purpose(
             CONN_TYPE_DIR, &addr, d->dir_port, DIR_PURPOSE_FETCH_EXTRAINFO)) {
          //log_debug(LD_DIR, "We have an existing connection to fetch "
          //           "descriptor from %s; delaying",d->description);
          ++n_busy;
          continue;
        }
      }
      if (no_microdesc_fetching) {
        if (connection_get_by_type_addr_port_purpose(
             CONN_TYPE_DIR, &addr, d->dir_port, DIR_PURPOSE_FETCH_MICRODESC)) {
          ++n_busy;
          continue;
        }
      }

      if (prefer_tunnel &&
          d->or_port &&
          (!fascistfirewall ||
           fascist_firewall_allows_address_or(&addr, d->or_port)))
        smartlist_add(is_overloaded ? overloaded_tunnel : tunnel,
                      &d->fake_status);
      else if (!fascistfirewall ||
               fascist_firewall_allows_address_dir(&addr, d->dir_port))
        smartlist_add(is_overloaded ? overloaded_direct : direct,
                      &d->fake_status);
    }
  SMARTLIST_FOREACH_END(d);

  if (smartlist_len(tunnel)) {
    result = smartlist_choose(tunnel);
  } else if (smartlist_len(overloaded_tunnel)) {
    result = smartlist_choose(overloaded_tunnel);
  } else if (smartlist_len(direct)) {
    result = smartlist_choose(direct);
  } else {
    result = smartlist_choose(overloaded_direct);
  }

  if (n_busy_out)
    *n_busy_out = n_busy;

  smartlist_free(direct);
  smartlist_free(tunnel);
  smartlist_free(overloaded_direct);
  smartlist_free(overloaded_tunnel);
  return result;
}

/** Go through and mark the authoritative dirservers as up. */
static void
mark_all_trusteddirservers_up(void)
{
  SMARTLIST_FOREACH(nodelist_get_list(), node_t *, node, {
       if (router_digest_is_trusted_dir(node->identity))
         node->is_running = 1;
    });
  if (trusted_dir_servers) {
    SMARTLIST_FOREACH(trusted_dir_servers, trusted_dir_server_t *, dir,
    {
      routerstatus_t *rs;
      dir->is_running = 1;
      download_status_reset(&dir->v2_ns_dl_status);
      rs = router_get_mutable_consensus_status_by_id(dir->digest);
      if (rs) {
        rs->last_dir_503_at = 0;
        control_event_networkstatus_changed_single(rs);
      }
    });
  }
  router_dir_info_changed();
}

/** Return true iff r1 and r2 have the same address and OR port. */
int
routers_have_same_or_addr(const routerinfo_t *r1, const routerinfo_t *r2)
{
  return r1->addr == r2->addr && r1->or_port == r2->or_port;
}

/** Reset all internal variables used to count failed downloads of network
 * status objects. */
void
router_reset_status_download_failures(void)
{
  mark_all_trusteddirservers_up();
}

/** Return true iff router1 and router2 have similar enough network addresses
 * that we should treat them as being in the same family */
static INLINE int
addrs_in_same_network_family(const tor_addr_t *a1,
                             const tor_addr_t *a2)
{
  /* XXXX MOVE ? */
  return 0 == tor_addr_compare_masked(a1, a2, 16, CMP_SEMANTIC);
}

/** Add all the family of <b>router</b> to the smartlist <b>sl</b>.
 * This is used to make sure we don't pick siblings in a single path,
 * or pick more than one relay from a family for our entry guard list.
 */
void
nodelist_add_node_family(smartlist_t *sl, const node_t *node)
{
  /* XXXX MOVE */
  const smartlist_t *all_nodes = nodelist_get_list();
  const smartlist_t *declared_family;
  or_options_t *options = get_options();

  tor_assert(node);

  declared_family = node_get_declared_family(node);

  /* First, add any nodes with similar network addresses. */
  if (options->EnforceDistinctSubnets) {
    tor_addr_t node_addr;
    node_get_addr(node, &node_addr);

    SMARTLIST_FOREACH_BEGIN(all_nodes, const node_t *, node2) {
      tor_addr_t a;
      node_get_addr(node2, &a);
      if (addrs_in_same_network_family(&a, &node_addr))
        smartlist_add(sl, (void*)node2);
    } SMARTLIST_FOREACH_END(node2);
  }

  /* Now, add all nodes in the declared_family of this node, if they
   * also declare this node to be in their family. */
  if (declared_family) {
    /* Add every r such that router declares familyness with node, and node
     * declares familyhood with router. */
    SMARTLIST_FOREACH_BEGIN(declared_family, const char *, name) {
      const node_t *node2;
      const smartlist_t *family2;
      if (!(node2 = node_get_by_nickname(name, 0)))
        continue;
      if (!(family2 = node_get_declared_family(node2)))
        continue;
      SMARTLIST_FOREACH_BEGIN(family2, const char *, name2) {
          if (node_nickname_matches(node, name2)) {
            smartlist_add(sl, (void*)node2);
            break;
          }
      } SMARTLIST_FOREACH_END(name2);
    } SMARTLIST_FOREACH_END(name);
  }

  /* If the user declared any families locally, honor those too. */
  if (options->NodeFamilySets) {
    SMARTLIST_FOREACH(options->NodeFamilySets, const routerset_t *, rs, {
      if (routerset_contains_node(rs, node)) {
        routerset_get_all_nodes(sl, rs, 0);
      }
    });
  }
}

/** Given a <b>router</b>, add every node_t in its family to <b>sl</b>.
 *
 * Note the type mismatch: This function takes a routerinfo, but adds nodes
 * to the smartlist!
 */
static void
routerlist_add_nodes_in_family(smartlist_t *sl, const routerinfo_t *router)
{
  /* XXXX MOVE ? */
  node_t fake_node;
  const node_t *node = node_get_by_id(router->cache_info.identity_digest);;
  if (node == NULL) {
    memset(&fake_node, 0, sizeof(fake_node));
    fake_node.ri = (routerinfo_t *)router;
    memcpy(fake_node.identity, router->cache_info.identity_digest, DIGEST_LEN);
    node = &fake_node;
  }
  nodelist_add_node_family(sl, node);
}

/** Return true iff <b>node</b> is named by some nickname in <b>lst</b>. */
static INLINE int
node_in_nickname_smartlist(const smartlist_t *lst, const node_t *node)
{
  /* XXXX MOVE */
  if (!lst) return 0;
  SMARTLIST_FOREACH(lst, const char *, name, {
    if (node_nickname_matches(node, name))
      return 1;
  });
  return 0;
}

/** Return true iff r1 and r2 are in the same family, but not the same
 * router. */
int
nodes_in_same_family(const node_t *node1, const node_t *node2)
{
  /* XXXX MOVE */
  or_options_t *options = get_options();

  /* Are they in the same family because of their addresses? */
  if (options->EnforceDistinctSubnets) {
    tor_addr_t a1, a2;
    node_get_addr(node1, &a1);
    node_get_addr(node2, &a2);
    if (addrs_in_same_network_family(&a1, &a2))
      return 1;
  }

  /* Are they in the same family because the agree they are? */
  {
    const smartlist_t *f1, *f2;
    f1 = node_get_declared_family(node1);
    f2 = node_get_declared_family(node2);
    if (f1 && f2 &&
        node_in_nickname_smartlist(f1, node2) &&
        node_in_nickname_smartlist(f2, node1))
      return 1;
  }

  /* Are they in the same option because the user says they are? */
  if (options->NodeFamilySets) {
    SMARTLIST_FOREACH(options->NodeFamilySets, const routerset_t *, rs, {
        if (routerset_contains_node(rs, node1) &&
            routerset_contains_node(rs, node2))
          return 1;
      });
  }

  return 0;
}

/** Return 1 iff any member of the (possibly NULL) comma-separated list
 * <b>list</b> is an acceptable nickname or hexdigest for <b>router</b>.  Else
 * return 0.
 */
int
router_nickname_is_in_list(const routerinfo_t *router, const char *list)
{
  smartlist_t *nickname_list;
  int v = 0;

  if (!list)
    return 0; /* definitely not */
  tor_assert(router);

  nickname_list = smartlist_create();
  smartlist_split_string(nickname_list, list, ",",
    SPLIT_SKIP_SPACE|SPLIT_STRIP_SPACE|SPLIT_IGNORE_BLANK, 0);
  SMARTLIST_FOREACH(nickname_list, const char *, cp,
                    if (router_nickname_matches(router, cp)) {v=1;break;});
  SMARTLIST_FOREACH(nickname_list, char *, cp, tor_free(cp));
  smartlist_free(nickname_list);
  return v;
}

/** Add every suitable node from our nodelist to <b>sl</b>, so that
 * we can pick a node for a circuit.
 */
static void
router_add_running_nodes_to_smartlist(smartlist_t *sl, int allow_invalid,
                                      int need_uptime, int need_capacity,
                                      int need_guard, int need_desc)
{ /* XXXX MOVE */
  SMARTLIST_FOREACH_BEGIN(nodelist_get_list(), const node_t *, node) {
    if (!node->is_running ||
        (!node->is_valid && !allow_invalid))
      continue;
    if (need_desc && !(node->ri || (node->rs && node->md)))
      continue;
    if (node->ri && node->ri->purpose != ROUTER_PURPOSE_GENERAL)
      continue;
    if (node_is_unreliable(node, need_uptime, need_capacity, need_guard))
      continue;

    smartlist_add(sl, (void *)node);
  } SMARTLIST_FOREACH_END(node);
}

/** Look through the routerlist until we find a router that has my key.
 Return it. */
const routerinfo_t *
routerlist_find_my_routerinfo(void)
{
  if (!routerlist)
    return NULL;

  SMARTLIST_FOREACH(routerlist->routers, routerinfo_t *, router,
  {
    if (router_is_me(router))
      return router;
  });
  return NULL;
}

/** Find a router that's up, that has this IP address, and
 * that allows exit to this address:port, or return NULL if there
 * isn't a good one.
 */
const node_t *
router_find_exact_exit_enclave(const char *address, uint16_t port)
{/*XXXX MOVE*/
  uint32_t addr;
  struct in_addr in;
  tor_addr_t a;

  if (!tor_inet_aton(address, &in))
    return NULL; /* it's not an IP already */
  addr = ntohl(in.s_addr);

  tor_addr_from_ipv4h(&a, addr);

  SMARTLIST_FOREACH(nodelist_get_list(), const node_t *, node, {
    if (node_get_addr_ipv4h(node) == addr &&
        node->is_running &&
        compare_tor_addr_to_node_policy(&a, port, node) ==
          ADDR_POLICY_ACCEPTED)
      return node;
  });
  return NULL;
}

/** Return 1 if <b>router</b> is not suitable for these parameters, else 0.
 * If <b>need_uptime</b> is non-zero, we require a minimum uptime.
 * If <b>need_capacity</b> is non-zero, we require a minimum advertised
 * bandwidth.
 * If <b>need_guard</b>, we require that the router is a possible entry guard.
 */
int
node_is_unreliable(const node_t *node, int need_uptime,
                   int need_capacity, int need_guard)
{
  if (need_uptime && !node->is_stable)
    return 1;
  if (need_capacity && !node->is_fast)
    return 1;
  if (need_guard && !node->is_possible_guard)
    return 1;
  return 0;
}

/** Return the smaller of the router's configured BandwidthRate
 * and its advertised capacity. */
uint32_t
router_get_advertised_bandwidth(const routerinfo_t *router)
{
  if (router->bandwidthcapacity < router->bandwidthrate)
    return router->bandwidthcapacity;
  return router->bandwidthrate;
}

/** Do not weight any declared bandwidth more than this much when picking
 * routers by bandwidth. */
#define DEFAULT_MAX_BELIEVABLE_BANDWIDTH 10000000 /* 10 MB/sec */

/** Return the smaller of the router's configured BandwidthRate
 * and its advertised capacity, capped by max-believe-bw. */
uint32_t
router_get_advertised_bandwidth_capped(const routerinfo_t *router)
{
  uint32_t result = router->bandwidthcapacity;
  if (result > router->bandwidthrate)
    result = router->bandwidthrate;
  if (result > DEFAULT_MAX_BELIEVABLE_BANDWIDTH)
    result = DEFAULT_MAX_BELIEVABLE_BANDWIDTH;
  return result;
}

/** When weighting bridges, enforce these values as lower and upper
 * bound for believable bandwidth, because there is no way for us
 * to verify a bridge's bandwidth currently. */
#define BRIDGE_MIN_BELIEVABLE_BANDWIDTH 20000  /* 20 kB/sec */
#define BRIDGE_MAX_BELIEVABLE_BANDWIDTH 100000 /* 100 kB/sec */

/** Return the smaller of the router's configured BandwidthRate
 * and its advertised capacity, making sure to stay within the
 * interval between bridge-min-believe-bw and
 * bridge-max-believe-bw. */
static uint32_t
bridge_get_advertised_bandwidth_bounded(routerinfo_t *router)
{
  uint32_t result = router->bandwidthcapacity;
  if (result > router->bandwidthrate)
    result = router->bandwidthrate;
  if (result > BRIDGE_MAX_BELIEVABLE_BANDWIDTH)
    result = BRIDGE_MAX_BELIEVABLE_BANDWIDTH;
  else if (result < BRIDGE_MIN_BELIEVABLE_BANDWIDTH)
    result = BRIDGE_MIN_BELIEVABLE_BANDWIDTH;
  return result;
}

/** Return bw*1000, unless bw*1000 would overflow, in which case return
 * INT32_MAX. */
static INLINE int32_t
kb_to_bytes(uint32_t bw)
{
  return (bw > (INT32_MAX/1000)) ? INT32_MAX : bw*1000;
}

/** Helper function:
 * choose a random element of smartlist <b>sl</b> of nodes, weighted by
 * the advertised bandwidth of each element using the consensus
 * bandwidth weights.
 *
 * If <b>rule</b>==WEIGHT_FOR_EXIT. we're picking an exit node: consider all
 * nodes' bandwidth equally regardless of their Exit status, since there may
 * be some in the list because they exit to obscure ports. If
 * <b>rule</b>==NO_WEIGHTING, we're picking a non-exit node: weight
 * exit-node's bandwidth less depending on the smallness of the fraction of
 * Exit-to-total bandwidth.  If <b>rule</b>==WEIGHT_FOR_GUARD, we're picking a
 * guard node: consider all guard's bandwidth equally. Otherwise, weight
 * guards proportionally less.
 */
static const node_t *
smartlist_choose_node_by_bandwidth_weights(smartlist_t *sl,
                                           bandwidth_weight_rule_t rule)
{
  int64_t weight_scale;
  int64_t rand_bw;
  double Wg = -1, Wm = -1, We = -1, Wd = -1;
  double Wgb = -1, Wmb = -1, Web = -1, Wdb = -1;
  double weighted_bw = 0;
  double *bandwidths;
  double tmp = 0;
  unsigned int i;
  int have_unknown = 0; /* true iff sl contains element not in consensus. */

  /* Can't choose exit and guard at same time */
  tor_assert(rule == NO_WEIGHTING ||
             rule == WEIGHT_FOR_EXIT ||
             rule == WEIGHT_FOR_GUARD ||
             rule == WEIGHT_FOR_MID ||
             rule == WEIGHT_FOR_DIR);

  if (smartlist_len(sl) == 0) {
    log_info(LD_CIRC,
             "Empty routerlist passed in to consensus weight node "
             "selection for rule %s",
             bandwidth_weight_rule_to_string(rule));
    return NULL;
  }

  weight_scale = circuit_build_times_get_bw_scale(NULL);

  if (rule == WEIGHT_FOR_GUARD) {
    Wg = networkstatus_get_bw_weight(NULL, "Wgg", -1);
    Wm = networkstatus_get_bw_weight(NULL, "Wgm", -1); /* Bridges */
    We = 0;
    Wd = networkstatus_get_bw_weight(NULL, "Wgd", -1);

    Wgb = networkstatus_get_bw_weight(NULL, "Wgb", -1);
    Wmb = networkstatus_get_bw_weight(NULL, "Wmb", -1);
    Web = networkstatus_get_bw_weight(NULL, "Web", -1);
    Wdb = networkstatus_get_bw_weight(NULL, "Wdb", -1);
  } else if (rule == WEIGHT_FOR_MID) {
    Wg = networkstatus_get_bw_weight(NULL, "Wmg", -1);
    Wm = networkstatus_get_bw_weight(NULL, "Wmm", -1);
    We = networkstatus_get_bw_weight(NULL, "Wme", -1);
    Wd = networkstatus_get_bw_weight(NULL, "Wmd", -1);

    Wgb = networkstatus_get_bw_weight(NULL, "Wgb", -1);
    Wmb = networkstatus_get_bw_weight(NULL, "Wmb", -1);
    Web = networkstatus_get_bw_weight(NULL, "Web", -1);
    Wdb = networkstatus_get_bw_weight(NULL, "Wdb", -1);
  } else if (rule == WEIGHT_FOR_EXIT) {
    // Guards CAN be exits if they have weird exit policies
    // They are d then I guess...
    We = networkstatus_get_bw_weight(NULL, "Wee", -1);
    Wm = networkstatus_get_bw_weight(NULL, "Wem", -1); /* Odd exit policies */
    Wd = networkstatus_get_bw_weight(NULL, "Wed", -1);
    Wg = networkstatus_get_bw_weight(NULL, "Weg", -1); /* Odd exit policies */

    Wgb = networkstatus_get_bw_weight(NULL, "Wgb", -1);
    Wmb = networkstatus_get_bw_weight(NULL, "Wmb", -1);
    Web = networkstatus_get_bw_weight(NULL, "Web", -1);
    Wdb = networkstatus_get_bw_weight(NULL, "Wdb", -1);
  } else if (rule == WEIGHT_FOR_DIR) {
    We = networkstatus_get_bw_weight(NULL, "Wbe", -1);
    Wm = networkstatus_get_bw_weight(NULL, "Wbm", -1);
    Wd = networkstatus_get_bw_weight(NULL, "Wbd", -1);
    Wg = networkstatus_get_bw_weight(NULL, "Wbg", -1);

    Wgb = Wmb = Web = Wdb = weight_scale;
  } else if (rule == NO_WEIGHTING) {
    Wg = Wm = We = Wd = weight_scale;
    Wgb = Wmb = Web = Wdb = weight_scale;
  }

  if (Wg < 0 || Wm < 0 || We < 0 || Wd < 0 || Wgb < 0 || Wmb < 0 || Wdb < 0
      || Web < 0) {
    log_debug(LD_CIRC,
              "Got negative bandwidth weights. Defaulting to old selection"
              " algorithm.");
    return NULL; // Use old algorithm.
  }

  Wg /= weight_scale;
  Wm /= weight_scale;
  We /= weight_scale;
  Wd /= weight_scale;

  Wgb /= weight_scale;
  Wmb /= weight_scale;
  Web /= weight_scale;
  Wdb /= weight_scale;

  bandwidths = tor_malloc_zero(sizeof(double)*smartlist_len(sl));

  // Cycle through smartlist and total the bandwidth.
  SMARTLIST_FOREACH_BEGIN(sl, const node_t *, node) {
    int is_exit = 0, is_guard = 0, is_dir = 0, this_bw = 0, is_me = 0;
    double weight = 1;
<<<<<<< HEAD
    is_exit = node->is_exit;
    is_guard = node->is_possible_guard;
    is_dir = node_is_dir(node);
    if (node->rs) {
      if (!node->rs->has_bandwidth) {
=======
    if (statuses) {
      routerstatus_t *status = smartlist_get(sl, i);
      is_exit = status->is_exit && !status->is_bad_exit;
      is_guard = status->is_possible_guard;
      is_dir = (status->dir_port != 0);
      if (!status->has_bandwidth) {
>>>>>>> e9803aa7
        tor_free(bandwidths);
        /* This should never happen, unless all the authorites downgrade
         * to 0.2.0 or rogue routerstatuses get inserted into our consensus. */
        log_warn(LD_BUG,
                 "Consensus is not listing bandwidths. Defaulting back to "
                 "old router selection algorithm.");
        return NULL;
      }
      this_bw = kb_to_bytes(node->rs->bandwidth);
    } else if (node->ri) {
      /* bridge or other descriptor not in our consensus */
      this_bw = bridge_get_advertised_bandwidth_bounded(node->ri);
      have_unknown = 1;
    } else {
<<<<<<< HEAD
      /* We can't use this one. */
      continue;
=======
      routerstatus_t *rs;
      routerinfo_t *router = smartlist_get(sl, i);
      rs = router_get_consensus_status_by_id(
             router->cache_info.identity_digest);
      is_exit = router->is_exit && !router->is_bad_exit;
      is_guard = router->is_possible_guard;
      is_dir = (router->dir_port != 0);
      if (rs && rs->has_bandwidth) {
        this_bw = kb_to_bytes(rs->bandwidth);
      } else { /* bridge or other descriptor not in our consensus */
        this_bw = bridge_get_advertised_bandwidth_bounded(router);
        have_unknown = 1;
      }
      if (router_digest_is_me(router->cache_info.identity_digest))
        is_me = 1;
>>>>>>> e9803aa7
    }
    is_me = router_digest_is_me(node->identity);

    if (is_guard && is_exit) {
      weight = (is_dir ? Wdb*Wd : Wd);
    } else if (is_guard) {
      weight = (is_dir ? Wgb*Wg : Wg);
    } else if (is_exit) {
      weight = (is_dir ? Web*We : We);
    } else { // middle
      weight = (is_dir ? Wmb*Wm : Wm);
    }

    bandwidths[node_sl_idx] = weight*this_bw;
    weighted_bw += weight*this_bw;
    if (is_me)
      sl_last_weighted_bw_of_me = weight*this_bw;
  } SMARTLIST_FOREACH_END(node);

  /* XXXX022 this is a kludge to expose these values. */
  sl_last_total_weighted_bw = weighted_bw;

  log_debug(LD_CIRC, "Choosing node for rule %s based on weights "
            "Wg=%lf Wm=%lf We=%lf Wd=%lf with total bw %lf",
            bandwidth_weight_rule_to_string(rule),
            Wg, Wm, We, Wd, weighted_bw);

  /* If there is no bandwidth, choose at random */
  if (DBL_TO_U64(weighted_bw) == 0) {
    /* Don't warn when using bridges/relays not in the consensus */
    if (!have_unknown)
      log_warn(LD_CIRC,
               "Weighted bandwidth is %lf in node selection for rule %s",
               weighted_bw, bandwidth_weight_rule_to_string(rule));
    tor_free(bandwidths);
    return smartlist_choose(sl);
  }

  rand_bw = crypto_rand_uint64(DBL_TO_U64(weighted_bw));
  rand_bw++; /* crypto_rand_uint64() counts from 0, and we need to count
              * from 1 below. See bug 1203 for details. */

  /* Last, count through sl until we get to the element we picked */
  tmp = 0.0;
  for (i=0; i < (unsigned)smartlist_len(sl); i++) {
    tmp += bandwidths[i];
    if (tmp >= rand_bw)
      break;
  }

  if (i == (unsigned)smartlist_len(sl)) {
    /* This was once possible due to round-off error, but shouldn't be able
     * to occur any longer. */
    tor_fragile_assert();
    --i;
    log_warn(LD_BUG, "Round-off error in computing bandwidth had an effect on "
             " which router we chose. Please tell the developers. "
             "%lf " U64_FORMAT " %lf", tmp, U64_PRINTF_ARG(rand_bw),
             weighted_bw);
  }
  tor_free(bandwidths);
  return smartlist_get(sl, i);
}

/** Helper function:
 * choose a random node_t element of smartlist <b>sl</b>, weighted by
 * the advertised bandwidth of each element.
 *
 * If <b>rule</b>==WEIGHT_FOR_EXIT. we're picking an exit node: consider all
 * nodes' bandwidth equally regardless of their Exit status, since there may
 * be some in the list because they exit to obscure ports. If
 * <b>rule</b>==NO_WEIGHTING, we're picking a non-exit node: weight
 * exit-node's bandwidth less depending on the smallness of the fraction of
 * Exit-to-total bandwidth.  If <b>rule</b>==WEIGHT_FOR_GUARD, we're picking a
 * guard node: consider all guard's bandwidth equally. Otherwise, weight
 * guards proportionally less.
 */
static const node_t *
smartlist_choose_node_by_bandwidth(smartlist_t *sl,
                                   bandwidth_weight_rule_t rule)
{
  unsigned i;
  int32_t *bandwidths;
  int is_exit;
  int is_guard;
  uint64_t total_nonexit_bw = 0, total_exit_bw = 0, total_bw = 0;
  uint64_t total_nonguard_bw = 0, total_guard_bw = 0;
  uint64_t rand_bw, tmp;
  double exit_weight;
  double guard_weight;
  int n_unknown = 0;
  bitarray_t *exit_bits;
  bitarray_t *guard_bits;
  int me_idx = -1;

  // This function does not support WEIGHT_FOR_DIR
  // or WEIGHT_FOR_MID
  if (rule == WEIGHT_FOR_DIR || rule == WEIGHT_FOR_MID) {
    rule = NO_WEIGHTING;
  }

  /* Can't choose exit and guard at same time */
  tor_assert(rule == NO_WEIGHTING ||
             rule == WEIGHT_FOR_EXIT ||
             rule == WEIGHT_FOR_GUARD);

  if (smartlist_len(sl) == 0) {
    log_info(LD_CIRC,
             "Empty routerlist passed in to old node selection for rule %s",
             bandwidth_weight_rule_to_string(rule));
    return NULL;
  }

  /* First count the total bandwidth weight, and make a list
   * of each value.  <0 means "unknown; no routerinfo."  We use the
   * bits of negative values to remember whether the router was fast (-x)&1
   * and whether it was an exit (-x)&2 or guard (-x)&4.  Yes, it's a hack. */
  bandwidths = tor_malloc(sizeof(int32_t)*smartlist_len(sl));
  exit_bits = bitarray_init_zero(smartlist_len(sl));
  guard_bits = bitarray_init_zero(smartlist_len(sl));

  /* Iterate over all the routerinfo_t or routerstatus_t, and */
  SMARTLIST_FOREACH_BEGIN(sl, const node_t *, node) {
    /* first, learn what bandwidth we think i has */
    int is_known = 1;
    int32_t flags = 0;
    uint32_t this_bw = 0;
    i = node_sl_idx;

    if (router_digest_is_me(node->identity))
      me_idx = node_sl_idx;

    is_exit = node->is_exit;
    is_guard = node->is_possible_guard;
    if (node->rs) {
      if (node->rs->has_bandwidth) {
        this_bw = kb_to_bytes(node->rs->bandwidth);
      } else { /* guess */
        /* XXX022 once consensuses always list bandwidths, we can take
         * this guessing business out. -RD */
        is_known = 0;
        flags = node->rs->is_fast ? 1 : 0;
        flags |= is_exit ? 2 : 0;
        flags |= is_guard ? 4 : 0;
      }
    } else if (node->ri) {
      /* Must be a bridge if we're willing to use it */
      this_bw = bridge_get_advertised_bandwidth_bounded(node->ri);
    }

    if (is_exit)
      bitarray_set(exit_bits, i);
    if (is_guard)
      bitarray_set(guard_bits, i);
    if (is_known) {
      bandwidths[i] = (int32_t) this_bw; // safe since MAX_BELIEVABLE<INT32_MAX
      // XXX this is no longer true! We don't always cap the bw anymore. Can
      // a consensus make us overflow?-sh
      tor_assert(bandwidths[i] >= 0);
      if (is_guard)
        total_guard_bw += this_bw;
      else
        total_nonguard_bw += this_bw;
      if (is_exit)
        total_exit_bw += this_bw;
      else
        total_nonexit_bw += this_bw;
    } else {
      ++n_unknown;
      bandwidths[node_sl_idx] = -flags;
    }
  } SMARTLIST_FOREACH_END(node);

  /* Now, fill in the unknown values. */
  if (n_unknown) {
    int32_t avg_fast, avg_slow;
    if (total_exit_bw+total_nonexit_bw) {
      /* if there's some bandwidth, there's at least one known router,
       * so no worries about div by 0 here */
      int n_known = smartlist_len(sl)-n_unknown;
      avg_fast = avg_slow = (int32_t)
        ((total_exit_bw+total_nonexit_bw)/((uint64_t) n_known));
    } else {
      avg_fast = 40000;
      avg_slow = 20000;
    }
    for (i=0; i<(unsigned)smartlist_len(sl); ++i) {
      int32_t bw = bandwidths[i];
      if (bw>=0)
        continue;
      is_exit = ((-bw)&2);
      is_guard = ((-bw)&4);
      bandwidths[i] = ((-bw)&1) ? avg_fast : avg_slow;
      if (is_exit)
        total_exit_bw += bandwidths[i];
      else
        total_nonexit_bw += bandwidths[i];
      if (is_guard)
        total_guard_bw += bandwidths[i];
      else
        total_nonguard_bw += bandwidths[i];
    }
  }

  /* If there's no bandwidth at all, pick at random. */
  if (!(total_exit_bw+total_nonexit_bw)) {
    tor_free(bandwidths);
    tor_free(exit_bits);
    tor_free(guard_bits);
    return smartlist_choose(sl);
  }

  /* Figure out how to weight exits and guards */
  {
    double all_bw = U64_TO_DBL(total_exit_bw+total_nonexit_bw);
    double exit_bw = U64_TO_DBL(total_exit_bw);
    double guard_bw = U64_TO_DBL(total_guard_bw);
    /*
     * For detailed derivation of this formula, see
     *   http://archives.seul.org/or/dev/Jul-2007/msg00056.html
     */
    if (rule == WEIGHT_FOR_EXIT || !total_exit_bw)
      exit_weight = 1.0;
    else
      exit_weight = 1.0 - all_bw/(3.0*exit_bw);

    if (rule == WEIGHT_FOR_GUARD || !total_guard_bw)
      guard_weight = 1.0;
    else
      guard_weight = 1.0 - all_bw/(3.0*guard_bw);

    if (exit_weight <= 0.0)
      exit_weight = 0.0;

    if (guard_weight <= 0.0)
      guard_weight = 0.0;

    total_bw = 0;
    sl_last_weighted_bw_of_me = 0;
    for (i=0; i < (unsigned)smartlist_len(sl); i++) {
      uint64_t bw;
      is_exit = bitarray_is_set(exit_bits, i);
      is_guard = bitarray_is_set(guard_bits, i);
      if (is_exit && is_guard)
        bw = ((uint64_t)(bandwidths[i] * exit_weight * guard_weight));
      else if (is_guard)
        bw = ((uint64_t)(bandwidths[i] * guard_weight));
      else if (is_exit)
        bw = ((uint64_t)(bandwidths[i] * exit_weight));
      else
        bw = bandwidths[i];
      total_bw += bw;
      if (i == (unsigned) me_idx)
        sl_last_weighted_bw_of_me = bw;
    }
  }

  /* XXXX022 this is a kludge to expose these values. */
  sl_last_total_weighted_bw = total_bw;

  log_debug(LD_CIRC, "Total weighted bw = "U64_FORMAT
            ", exit bw = "U64_FORMAT
            ", nonexit bw = "U64_FORMAT", exit weight = %lf "
            "(for exit == %d)"
            ", guard bw = "U64_FORMAT
            ", nonguard bw = "U64_FORMAT", guard weight = %lf "
            "(for guard == %d)",
            U64_PRINTF_ARG(total_bw),
            U64_PRINTF_ARG(total_exit_bw), U64_PRINTF_ARG(total_nonexit_bw),
            exit_weight, (int)(rule == WEIGHT_FOR_EXIT),
            U64_PRINTF_ARG(total_guard_bw), U64_PRINTF_ARG(total_nonguard_bw),
            guard_weight, (int)(rule == WEIGHT_FOR_GUARD));

  /* Almost done: choose a random value from the bandwidth weights. */
  rand_bw = crypto_rand_uint64(total_bw);
  rand_bw++; /* crypto_rand_uint64() counts from 0, and we need to count
              * from 1 below. See bug 1203 for details. */

  /* Last, count through sl until we get to the element we picked */
  tmp = 0;
  for (i=0; i < (unsigned)smartlist_len(sl); i++) {
    is_exit = bitarray_is_set(exit_bits, i);
    is_guard = bitarray_is_set(guard_bits, i);

    /* Weights can be 0 if not counting guards/exits */
    if (is_exit && is_guard)
      tmp += ((uint64_t)(bandwidths[i] * exit_weight * guard_weight));
    else if (is_guard)
      tmp += ((uint64_t)(bandwidths[i] * guard_weight));
    else if (is_exit)
      tmp += ((uint64_t)(bandwidths[i] * exit_weight));
    else
      tmp += bandwidths[i];

    if (tmp >= rand_bw)
      break;
  }
  if (i == (unsigned)smartlist_len(sl)) {
    /* This was once possible due to round-off error, but shouldn't be able
     * to occur any longer. */
    tor_fragile_assert();
    --i;
    log_warn(LD_BUG, "Round-off error in computing bandwidth had an effect on "
             " which router we chose. Please tell the developers. "
             U64_FORMAT " " U64_FORMAT " " U64_FORMAT, U64_PRINTF_ARG(tmp),
             U64_PRINTF_ARG(rand_bw), U64_PRINTF_ARG(total_bw));
  }
  tor_free(bandwidths);
  tor_free(exit_bits);
  tor_free(guard_bits);
  return smartlist_get(sl, i);
}

/** Choose a random element of status list <b>sl</b>, weighted by
 * the advertised bandwidth of each node */
const node_t *
node_sl_choose_by_bandwidth(smartlist_t *sl,
                            bandwidth_weight_rule_t rule)
{ /*XXXX MOVE */
  const node_t *ret;
  if ((ret = smartlist_choose_node_by_bandwidth_weights(sl, rule))) {
    return ret;
  } else {
    return smartlist_choose_node_by_bandwidth(sl, rule);
  }
}

/** Return a random running node from the nodelist. Never
 * pick a node that is in
 * <b>excludedsmartlist</b>, or which matches <b>excludedset</b>,
 * even if they are the only nodes available.
 * If <b>CRN_NEED_UPTIME</b> is set in flags and any router has more than
 * a minimum uptime, return one of those.
 * If <b>CRN_NEED_CAPACITY</b> is set in flags, weight your choice by the
 * advertised capacity of each router.
 * If <b>CRN_ALLOW_INVALID</b> is not set in flags, consider only Valid
 * routers.
 * If <b>CRN_NEED_GUARD</b> is set in flags, consider only Guard routers.
 * If <b>CRN_WEIGHT_AS_EXIT</b> is set in flags, we weight bandwidths as if
 * picking an exit node, otherwise we weight bandwidths for picking a relay
 * node (that is, possibly discounting exit nodes).
 * If <b>CRN_NEED_DESC</b> is set in flags, we only consider nodes that
 * have a routerinfo or microdescriptor -- that is, enough info to be
 * used to build a circuit.
 */
const node_t *
router_choose_random_node(smartlist_t *excludedsmartlist,
                          routerset_t *excludedset,
                          router_crn_flags_t flags)
{ /* XXXX MOVE */
  const int need_uptime = (flags & CRN_NEED_UPTIME) != 0;
  const int need_capacity = (flags & CRN_NEED_CAPACITY) != 0;
  const int need_guard = (flags & CRN_NEED_GUARD) != 0;
  const int allow_invalid = (flags & CRN_ALLOW_INVALID) != 0;
  const int weight_for_exit = (flags & CRN_WEIGHT_AS_EXIT) != 0;
  const int need_desc = (flags & CRN_NEED_DESC) != 0;

  smartlist_t *sl=smartlist_create(),
    *excludednodes=smartlist_create();
  const node_t *choice = NULL;
  const routerinfo_t *r;
  bandwidth_weight_rule_t rule;

  tor_assert(!(weight_for_exit && need_guard));
  rule = weight_for_exit ? WEIGHT_FOR_EXIT :
    (need_guard ? WEIGHT_FOR_GUARD : WEIGHT_FOR_MID);

  /* Exclude relays that allow single hop exit circuits, if the user
   * wants to (such relays might be risky) */
  if (get_options()->ExcludeSingleHopRelays) {
    SMARTLIST_FOREACH(nodelist_get_list(), node_t *, node,
      if (node_allows_single_hop_exits(node)) {
        smartlist_add(excludednodes, node);
      });
  }

  if ((r = routerlist_find_my_routerinfo())) {
    const node_t *me = node_get_by_id(r->cache_info.identity_digest);
    if (me)
      smartlist_add(excludednodes, (void *)me);
    routerlist_add_nodes_in_family(excludednodes, r);
  }

  router_add_running_nodes_to_smartlist(sl, allow_invalid,
                                        need_uptime, need_capacity,
                                        need_guard, need_desc);
  smartlist_subtract(sl,excludednodes);
  if (excludedsmartlist)
    smartlist_subtract(sl,excludedsmartlist);
  if (excludedset)
    routerset_subtract_nodes(sl,excludedset);

  // Always weight by bandwidth
  choice = node_sl_choose_by_bandwidth(sl, rule);

  smartlist_free(sl);
  if (!choice && (need_uptime || need_capacity || need_guard)) {
    /* try once more -- recurse but with fewer restrictions. */
    log_info(LD_CIRC,
             "We couldn't find any live%s%s%s routers; falling back "
             "to list of all routers.",
             need_capacity?", fast":"",
             need_uptime?", stable":"",
             need_guard?", guard":"");
    flags &= ~ (CRN_NEED_UPTIME|CRN_NEED_CAPACITY|CRN_NEED_GUARD);
    choice = router_choose_random_node(
                     excludedsmartlist, excludedset, flags);
  }
  smartlist_free(excludednodes);
  if (!choice) {
    log_warn(LD_CIRC,
             "No available nodes when trying to choose node. Failing.");
  }
  return choice;
}

/** Helper: given an extended nickname in <b>hexdigest</b> try to decode it.
 * Return 0 on success, -1 on failure.  Store the result into the
 * DIGEST_LEN-byte buffer at <b>digest_out</b>, the single character at
 * <b>nickname_qualifier_char_out</b>, and the MAXNICKNAME_LEN+1-byte buffer
 * at <b>nickname_out</b>.
 *
 * The recognized format is:
 *   HexName = Dollar? HexDigest NamePart?
 *   Dollar = '?'
 *   HexDigest = HexChar*20
 *   HexChar = 'a'..'f' | 'A'..'F' | '0'..'9'
 *   NamePart = QualChar Name
 *   QualChar = '=' | '~'
 *   Name = NameChar*(1..MAX_NICKNAME_LEN)
 *   NameChar = Any ASCII alphanumeric character
 */
int
hex_digest_nickname_decode(const char *hexdigest,
                           char *digest_out,
                           char *nickname_qualifier_char_out,
                           char *nickname_out)
{
  size_t len;

  tor_assert(hexdigest);
  if (hexdigest[0] == '$')
    ++hexdigest;

  len = strlen(hexdigest);
  if (len < HEX_DIGEST_LEN) {
    return -1;
  } else if (len > HEX_DIGEST_LEN && (hexdigest[HEX_DIGEST_LEN] == '=' ||
                                    hexdigest[HEX_DIGEST_LEN] == '~') &&
           len <= HEX_DIGEST_LEN+1+MAX_NICKNAME_LEN) {
    *nickname_qualifier_char_out = hexdigest[HEX_DIGEST_LEN];
    strlcpy(nickname_out, hexdigest+HEX_DIGEST_LEN+1 , MAX_NICKNAME_LEN+1);
  } else if (len == HEX_DIGEST_LEN) {
    ;
  } else {
    return -1;
  }

  if (base16_decode(digest_out, DIGEST_LEN, hexdigest, HEX_DIGEST_LEN)<0)
    return -1;
  return 0;
}

/** Helper: Return true iff the <b>identity_digest</b> and <b>nickname</b>
 * combination of a router, encoded in hexadecimal, matches <b>hexdigest</b>
 * (which is optionally prefixed with a single dollar sign).  Return false if
 * <b>hexdigest</b> is malformed, or it doesn't match.  */
static int
hex_digest_nickname_matches(const char *hexdigest, const char *identity_digest,
                            const char *nickname, int is_named)
{
  char digest[DIGEST_LEN];
  char nn_char='\0';
  char nn_buf[MAX_NICKNAME_LEN+1];

  if (hex_digest_nickname_decode(hexdigest, digest, &nn_char, nn_buf) == -1)
    return 0;

  if (nn_char == '=' || nn_char == '~') {
    if (strcasecmp(nn_buf, nickname))
      return 0;
    if (nn_char == '=' && !is_named)
      return 0;
  }

  return !memcmp(digest, identity_digest, DIGEST_LEN);
}

/* Return true iff <b>router</b> is listed as named in the current
 * consensus. */
static int
router_is_named(const routerinfo_t *router)
{
  const char *digest =
    networkstatus_get_router_digest_by_nickname(router->nickname);

  return (digest &&
          !memcmp(digest, router->cache_info.identity_digest, DIGEST_LEN));
}

/** Return true iff the digest of <b>router</b>'s identity key,
 * encoded in hexadecimal, matches <b>hexdigest</b> (which is
 * optionally prefixed with a single dollar sign).  Return false if
 * <b>hexdigest</b> is malformed, or it doesn't match.  */
static INLINE int
router_hex_digest_matches(const routerinfo_t *router, const char *hexdigest)
{
  return hex_digest_nickname_matches(hexdigest,
                                     router->cache_info.identity_digest,
                                     router->nickname,
                                     router_is_named(router));
}

/** Return true if <b>router</b>'s nickname matches <b>nickname</b>
 * (case-insensitive), or if <b>router's</b> identity key digest
 * matches a hexadecimal value stored in <b>nickname</b>.  Return
 * false otherwise. */
static int
router_nickname_matches(const routerinfo_t *router, const char *nickname)
{
  if (nickname[0]!='$' && !strcasecmp(router->nickname, nickname))
    return 1;
  return router_hex_digest_matches(router, nickname);
}

/** Return true if <b>node</b>'s nickname matches <b>nickname</b>
 * (case-insensitive), or if <b>node's</b> identity key digest
 * matches a hexadecimal value stored in <b>nickname</b>.  Return
 * false otherwise. */
static int
node_nickname_matches(const node_t *node, const char *nickname)
{
  const char *n = node_get_nickname(node);
  if (n && nickname[0]!='$' && !strcasecmp(n, nickname))
    return 1;
  return hex_digest_nickname_matches(nickname,
                                     node->identity,
                                     n,
                                     node_is_named(node));
}

/** Return the router in our routerlist whose (case-insensitive)
 * nickname or (case-sensitive) hexadecimal key digest is
 * <b>nickname</b>.  Return NULL if no such router is known.
 */
const routerinfo_t *
router_get_by_nickname(const char *nickname, int warn_if_unnamed)
{
#if 1
  const node_t *node = node_get_by_nickname(nickname, warn_if_unnamed);
  if (node)
    return node->ri;
  else
    return NULL;
#else
  int maybedigest;
  char digest[DIGEST_LEN];
  routerinfo_t *best_match=NULL;
  int n_matches = 0;
  const char *named_digest = NULL;

  tor_assert(nickname);
  if (!routerlist)
    return NULL;
  if (nickname[0] == '$')
    return router_get_by_hexdigest(nickname);
  if (!strcasecmp(nickname, UNNAMED_ROUTER_NICKNAME))
    return NULL;

  maybedigest = (strlen(nickname) >= HEX_DIGEST_LEN) &&
    (base16_decode(digest,DIGEST_LEN,nickname,HEX_DIGEST_LEN) == 0);

  if ((named_digest = networkstatus_get_router_digest_by_nickname(nickname))) {
    return rimap_get(routerlist->identity_map, named_digest);
  }
  if (networkstatus_nickname_is_unnamed(nickname))
    return NULL;

  /* If we reach this point, there's no canonical value for the nickname. */

  SMARTLIST_FOREACH(routerlist->routers, routerinfo_t *, router,
  {
    if (!strcasecmp(router->nickname, nickname)) {
      ++n_matches;
      if (n_matches <= 1 || router->is_running)
        best_match = router;
    } else if (maybedigest &&
               !memcmp(digest, router->cache_info.identity_digest, DIGEST_LEN)
               ) {
      if (router_hex_digest_matches(router, nickname))
        return router;
      /* If we reach this point, we have a ID=name syntax that matches the
       * identity but not the name. That isn't an acceptable match. */
    }
  });

  if (best_match) {
    if (warn_if_unnamed && n_matches > 1) {
      smartlist_t *fps = smartlist_create();
      int any_unwarned = 0;
      SMARTLIST_FOREACH_BEGIN(routerlist->routers, routerinfo_t *, router) {
          routerstatus_t *rs;
          char *desc;
          size_t dlen;
          char fp[HEX_DIGEST_LEN+1];
          if (strcasecmp(router->nickname, nickname))
            continue;
          rs = router_get_mutable_consensus_status_by_id(
                                          router->cache_info.identity_digest);
          if (rs && !rs->name_lookup_warned) {
            rs->name_lookup_warned = 1;
            any_unwarned = 1;
          }
          base16_encode(fp, sizeof(fp),
                        router->cache_info.identity_digest, DIGEST_LEN);
          dlen = 32 + HEX_DIGEST_LEN + strlen(router->address);
          desc = tor_malloc(dlen);
          tor_snprintf(desc, dlen, "\"$%s\" for the one at %s:%d",
                       fp, router->address, router->or_port);
          smartlist_add(fps, desc);
      } SMARTLIST_FOREACH_END(router);
      if (any_unwarned) {
        char *alternatives = smartlist_join_strings(fps, "; ",0,NULL);
        log_warn(LD_CONFIG,
                 "There are multiple matches for the nickname \"%s\","
                 " but none is listed as named by the directory authorities. "
                 "Choosing one arbitrarily. If you meant one in particular, "
                 "you should say %s.", nickname, alternatives);
        tor_free(alternatives);
      }
      SMARTLIST_FOREACH(fps, char *, cp, tor_free(cp));
      smartlist_free(fps);
    } else if (warn_if_unnamed) {
      routerstatus_t *rs = router_get_mutable_consensus_status_by_id(
          best_match->cache_info.identity_digest);
      if (rs && !rs->name_lookup_warned) {
        char fp[HEX_DIGEST_LEN+1];
        base16_encode(fp, sizeof(fp),
                      best_match->cache_info.identity_digest, DIGEST_LEN);
        log_warn(LD_CONFIG, "You specified a server \"%s\" by name, but this "
             "name is not registered, so it could be used by any server, "
             "not just the one you meant. "
             "To make sure you get the same server in the future, refer to "
             "it by key, as \"$%s\".", nickname, fp);
        rs->name_lookup_warned = 1;
      }
    }
    return best_match;
  }
  return NULL;
#endif
}

/** Try to find a routerinfo for <b>digest</b>. If we don't have one,
 * return 1. If we do, ask tor_version_as_new_as() for the answer.
 */
int
router_digest_version_as_new_as(const char *digest, const char *cutoff)
{
  const routerinfo_t *router = router_get_by_id_digest(digest);
  if (!router)
    return 1;
  return tor_version_as_new_as(router->platform, cutoff);
}

/** Return true iff <b>digest</b> is the digest of the identity key of a
 * trusted directory matching at least one bit of <b>type</b>.  If <b>type</b>
 * is zero, any authority is okay. */
int
router_digest_is_trusted_dir_type(const char *digest, authority_type_t type)
{
  if (!trusted_dir_servers)
    return 0;
  if (authdir_mode(get_options()) && router_digest_is_me(digest))
    return 1;
  SMARTLIST_FOREACH(trusted_dir_servers, trusted_dir_server_t *, ent,
    if (!memcmp(digest, ent->digest, DIGEST_LEN)) {
      return (!type) || ((type & ent->type) != 0);
    });
  return 0;
}

/** Return true iff <b>addr</b> is the address of one of our trusted
 * directory authorities. */
int
router_addr_is_trusted_dir(uint32_t addr)
{
  if (!trusted_dir_servers)
    return 0;
  SMARTLIST_FOREACH(trusted_dir_servers, trusted_dir_server_t *, ent,
    if (ent->addr == addr)
      return 1;
    );
  return 0;
}

/** If hexdigest is correctly formed, base16_decode it into
 * digest, which must have DIGEST_LEN space in it.
 * Return 0 on success, -1 on failure.
 */
int
hexdigest_to_digest(const char *hexdigest, char *digest)
{
  if (hexdigest[0]=='$')
    ++hexdigest;
  if (strlen(hexdigest) < HEX_DIGEST_LEN ||
      base16_decode(digest,DIGEST_LEN,hexdigest,HEX_DIGEST_LEN) < 0)
    return -1;
  return 0;
}

/** Return the router in our routerlist whose hexadecimal key digest
 * is <b>hexdigest</b>.  Return NULL if no such router is known. */
const routerinfo_t *
router_get_by_hexdigest(const char *hexdigest)
{
  if (is_legal_nickname(hexdigest))
    return NULL;

  /* It's not a legal nickname, so it must be a hexdigest or nothing. */
  return router_get_by_nickname(hexdigest, 1);
}

/** As router_get_by_id_digest,but return a pointer that you're allowed to
 * modify */
routerinfo_t *
router_get_mutable_by_digest(const char *digest)
{
  tor_assert(digest);

  if (!routerlist) return NULL;

  // routerlist_assert_ok(routerlist);

  return rimap_get(routerlist->identity_map, digest);
}

/** Return the router in our routerlist whose 20-byte key digest
 * is <b>digest</b>.  Return NULL if no such router is known. */
const routerinfo_t *
router_get_by_id_digest(const char *digest)
{
  return router_get_mutable_by_digest(digest);
}

/** Return the router in our routerlist whose 20-byte descriptor
 * is <b>digest</b>.  Return NULL if no such router is known. */
signed_descriptor_t *
router_get_by_descriptor_digest(const char *digest)
{
  tor_assert(digest);

  if (!routerlist) return NULL;

  return sdmap_get(routerlist->desc_digest_map, digest);
}

/** Return the signed descriptor for the router in our routerlist whose
 * 20-byte extra-info digest is <b>digest</b>.  Return NULL if no such router
 * is known. */
signed_descriptor_t *
router_get_by_extrainfo_digest(const char *digest)
{
  tor_assert(digest);

  if (!routerlist) return NULL;

  return sdmap_get(routerlist->desc_by_eid_map, digest);
}

/** Return the signed descriptor for the extrainfo_t in our routerlist whose
 * extra-info-digest is <b>digest</b>. Return NULL if no such extra-info
 * document is known. */
signed_descriptor_t *
extrainfo_get_by_descriptor_digest(const char *digest)
{
  extrainfo_t *ei;
  tor_assert(digest);
  if (!routerlist) return NULL;
  ei = eimap_get(routerlist->extra_info_map, digest);
  return ei ? &ei->cache_info : NULL;
}

/** Return a pointer to the signed textual representation of a descriptor.
 * The returned string is not guaranteed to be NUL-terminated: the string's
 * length will be in desc-\>signed_descriptor_len.
 *
 * If <b>with_annotations</b> is set, the returned string will include
 * the annotations
 * (if any) preceding the descriptor.  This will increase the length of the
 * string by desc-\>annotations_len.
 *
 * The caller must not free the string returned.
 */
static const char *
signed_descriptor_get_body_impl(const signed_descriptor_t *desc,
                                int with_annotations)
{
  const char *r = NULL;
  size_t len = desc->signed_descriptor_len;
  off_t offset = desc->saved_offset;
  if (with_annotations)
    len += desc->annotations_len;
  else
    offset += desc->annotations_len;

  tor_assert(len > 32);
  if (desc->saved_location == SAVED_IN_CACHE && routerlist) {
    desc_store_t *store = desc_get_store(router_get_routerlist(), desc);
    if (store && store->mmap) {
      tor_assert(desc->saved_offset + len <= store->mmap->size);
      r = store->mmap->data + offset;
    } else if (store) {
      log_err(LD_DIR, "We couldn't read a descriptor that is supposedly "
              "mmaped in our cache.  Is another process running in our data "
              "directory?  Exiting.");
      exit(1);
    }
  }
  if (!r) /* no mmap, or not in cache. */
    r = desc->signed_descriptor_body +
      (with_annotations ? 0 : desc->annotations_len);

  tor_assert(r);
  if (!with_annotations) {
    if (memcmp("router ", r, 7) && memcmp("extra-info ", r, 11)) {
      char *cp = tor_strndup(r, 64);
      log_err(LD_DIR, "descriptor at %p begins with unexpected string %s.  "
              "Is another process running in our data directory?  Exiting.",
              desc, escaped(cp));
      exit(1);
    }
  }

  return r;
}

/** Return a pointer to the signed textual representation of a descriptor.
 * The returned string is not guaranteed to be NUL-terminated: the string's
 * length will be in desc-\>signed_descriptor_len.
 *
 * The caller must not free the string returned.
 */
const char *
signed_descriptor_get_body(const signed_descriptor_t *desc)
{
  return signed_descriptor_get_body_impl(desc, 0);
}

/** As signed_descriptor_get_body(), but points to the beginning of the
 * annotations section rather than the beginning of the descriptor. */
const char *
signed_descriptor_get_annotations(const signed_descriptor_t *desc)
{
  return signed_descriptor_get_body_impl(desc, 1);
}

/** Return the current list of all known routers. */
routerlist_t *
router_get_routerlist(void)
{
  if (PREDICT_UNLIKELY(!routerlist)) {
    routerlist = tor_malloc_zero(sizeof(routerlist_t));
    routerlist->routers = smartlist_create();
    routerlist->old_routers = smartlist_create();
    routerlist->identity_map = rimap_new();
    routerlist->desc_digest_map = sdmap_new();
    routerlist->desc_by_eid_map = sdmap_new();
    routerlist->extra_info_map = eimap_new();

    routerlist->desc_store.fname_base = "cached-descriptors";
    routerlist->desc_store.fname_alt_base = "cached-routers";
    routerlist->extrainfo_store.fname_base = "cached-extrainfo";

    routerlist->desc_store.type = ROUTER_STORE;
    routerlist->extrainfo_store.type = EXTRAINFO_STORE;

    routerlist->desc_store.description = "router descriptors";
    routerlist->extrainfo_store.description = "extra-info documents";
  }
  return routerlist;
}

/** Free all storage held by <b>router</b>. */
void
routerinfo_free(routerinfo_t *router)
{
  if (!router)
    return;

  tor_free(router->cache_info.signed_descriptor_body);
  tor_free(router->address);
  tor_free(router->nickname);
  tor_free(router->platform);
  tor_free(router->contact_info);
  if (router->onion_pkey)
    crypto_free_pk_env(router->onion_pkey);
  if (router->identity_pkey)
    crypto_free_pk_env(router->identity_pkey);
  if (router->declared_family) {
    SMARTLIST_FOREACH(router->declared_family, char *, s, tor_free(s));
    smartlist_free(router->declared_family);
  }
  addr_policy_list_free(router->exit_policy);

  memset(router, 77, sizeof(routerinfo_t));

  tor_free(router);
}

/** Release all storage held by <b>extrainfo</b> */
void
extrainfo_free(extrainfo_t *extrainfo)
{
  if (!extrainfo)
    return;
  tor_free(extrainfo->cache_info.signed_descriptor_body);
  tor_free(extrainfo->pending_sig);

  memset(extrainfo, 88, sizeof(extrainfo_t)); /* debug bad memory usage */
  tor_free(extrainfo);
}

/** Release storage held by <b>sd</b>. */
static void
signed_descriptor_free(signed_descriptor_t *sd)
{
  if (!sd)
    return;

  tor_free(sd->signed_descriptor_body);

  memset(sd, 99, sizeof(signed_descriptor_t)); /* Debug bad mem usage */
  tor_free(sd);
}

/** Extract a signed_descriptor_t from a general routerinfo, and free the
 * routerinfo.
 */
static signed_descriptor_t *
signed_descriptor_from_routerinfo(routerinfo_t *ri)
{
  signed_descriptor_t *sd;
  tor_assert(ri->purpose == ROUTER_PURPOSE_GENERAL);
  sd = tor_malloc_zero(sizeof(signed_descriptor_t));
  memcpy(sd, &(ri->cache_info), sizeof(signed_descriptor_t));
  sd->routerlist_index = -1;
  ri->cache_info.signed_descriptor_body = NULL;
  routerinfo_free(ri);
  return sd;
}

/** Helper: free the storage held by the extrainfo_t in <b>e</b>. */
static void
_extrainfo_free(void *e)
{
  extrainfo_free(e);
}

/** Free all storage held by a routerlist <b>rl</b>. */
void
routerlist_free(routerlist_t *rl)
{
  if (!rl)
    return;
  rimap_free(rl->identity_map, NULL);
  sdmap_free(rl->desc_digest_map, NULL);
  sdmap_free(rl->desc_by_eid_map, NULL);
  eimap_free(rl->extra_info_map, _extrainfo_free);
  SMARTLIST_FOREACH(rl->routers, routerinfo_t *, r,
                    routerinfo_free(r));
  SMARTLIST_FOREACH(rl->old_routers, signed_descriptor_t *, sd,
                    signed_descriptor_free(sd));
  smartlist_free(rl->routers);
  smartlist_free(rl->old_routers);
  if (routerlist->desc_store.mmap)
    tor_munmap_file(routerlist->desc_store.mmap);
  if (routerlist->extrainfo_store.mmap)
    tor_munmap_file(routerlist->extrainfo_store.mmap);
  tor_free(rl);

  router_dir_info_changed();
}

/** Log information about how much memory is being used for routerlist,
 * at log level <b>severity</b>. */
void
dump_routerlist_mem_usage(int severity)
{
  uint64_t livedescs = 0;
  uint64_t olddescs = 0;
  if (!routerlist)
    return;
  SMARTLIST_FOREACH(routerlist->routers, routerinfo_t *, r,
                    livedescs += r->cache_info.signed_descriptor_len);
  SMARTLIST_FOREACH(routerlist->old_routers, signed_descriptor_t *, sd,
                    olddescs += sd->signed_descriptor_len);

  log(severity, LD_DIR,
      "In %d live descriptors: "U64_FORMAT" bytes.  "
      "In %d old descriptors: "U64_FORMAT" bytes.",
      smartlist_len(routerlist->routers), U64_PRINTF_ARG(livedescs),
      smartlist_len(routerlist->old_routers), U64_PRINTF_ARG(olddescs));
}

/** Debugging helper: If <b>idx</b> is nonnegative, assert that <b>ri</b> is
 * in <b>sl</b> at position <b>idx</b>. Otherwise, search <b>sl</b> for
 * <b>ri</b>.  Return the index of <b>ri</b> in <b>sl</b>, or -1 if <b>ri</b>
 * is not in <b>sl</b>. */
static INLINE int
_routerlist_find_elt(smartlist_t *sl, void *ri, int idx)
{
  if (idx < 0) {
    idx = -1;
    SMARTLIST_FOREACH(sl, routerinfo_t *, r,
                      if (r == ri) {
                        idx = r_sl_idx;
                        break;
                      });
  } else {
    tor_assert(idx < smartlist_len(sl));
    tor_assert(smartlist_get(sl, idx) == ri);
  };
  return idx;
}

/** Insert an item <b>ri</b> into the routerlist <b>rl</b>, updating indices
 * as needed.  There must be no previous member of <b>rl</b> with the same
 * identity digest as <b>ri</b>: If there is, call routerlist_replace
 * instead.
 */
static void
routerlist_insert(routerlist_t *rl, routerinfo_t *ri)
{
  routerinfo_t *ri_old;
  signed_descriptor_t *sd_old;
  {
    const routerinfo_t *ri_generated = router_get_my_routerinfo();
    tor_assert(ri_generated != ri);
  }
  tor_assert(ri->cache_info.routerlist_index == -1);

  ri_old = rimap_set(rl->identity_map, ri->cache_info.identity_digest, ri);
  tor_assert(!ri_old);

  sd_old = sdmap_set(rl->desc_digest_map,
                     ri->cache_info.signed_descriptor_digest,
                     &(ri->cache_info));
  if (sd_old) {
    rl->desc_store.bytes_dropped += sd_old->signed_descriptor_len;
    sdmap_remove(rl->desc_by_eid_map, sd_old->extra_info_digest);
    signed_descriptor_free(sd_old);
  }

  if (!tor_digest_is_zero(ri->cache_info.extra_info_digest))
    sdmap_set(rl->desc_by_eid_map, ri->cache_info.extra_info_digest,
              &ri->cache_info);
  smartlist_add(rl->routers, ri);
  ri->cache_info.routerlist_index = smartlist_len(rl->routers) - 1;
  nodelist_add_routerinfo(ri);
  router_dir_info_changed();
#ifdef DEBUG_ROUTERLIST
  routerlist_assert_ok(rl);
#endif
}

/** Adds the extrainfo_t <b>ei</b> to the routerlist <b>rl</b>, if there is a
 * corresponding router in rl-\>routers or rl-\>old_routers.  Return true iff
 * we actually inserted <b>ei</b>.  Free <b>ei</b> if it isn't inserted. */
static int
extrainfo_insert(routerlist_t *rl, extrainfo_t *ei)
{
  int r = 0;
  routerinfo_t *ri = rimap_get(rl->identity_map,
                               ei->cache_info.identity_digest);
  signed_descriptor_t *sd =
    sdmap_get(rl->desc_by_eid_map, ei->cache_info.signed_descriptor_digest);
  extrainfo_t *ei_tmp;

  {
    extrainfo_t *ei_generated = router_get_my_extrainfo();
    tor_assert(ei_generated != ei);
  }

  if (!ri) {
    /* This router is unknown; we can't even verify the signature. Give up.*/
    goto done;
  }
  if (routerinfo_incompatible_with_extrainfo(ri, ei, sd, NULL)) {
    goto done;
  }

  /* Okay, if we make it here, we definitely have a router corresponding to
   * this extrainfo. */

  ei_tmp = eimap_set(rl->extra_info_map,
                     ei->cache_info.signed_descriptor_digest,
                     ei);
  r = 1;
  if (ei_tmp) {
    rl->extrainfo_store.bytes_dropped +=
      ei_tmp->cache_info.signed_descriptor_len;
    extrainfo_free(ei_tmp);
  }

 done:
  if (r == 0)
    extrainfo_free(ei);

#ifdef DEBUG_ROUTERLIST
  routerlist_assert_ok(rl);
#endif
  return r;
}

#define should_cache_old_descriptors() \
  directory_caches_dir_info(get_options())

/** If we're a directory cache and routerlist <b>rl</b> doesn't have
 * a copy of router <b>ri</b> yet, add it to the list of old (not
 * recommended but still served) descriptors. Else free it. */
static void
routerlist_insert_old(routerlist_t *rl, routerinfo_t *ri)
{
  {
    const routerinfo_t *ri_generated = router_get_my_routerinfo();
    tor_assert(ri_generated != ri);
  }
  tor_assert(ri->cache_info.routerlist_index == -1);

  if (should_cache_old_descriptors() &&
      ri->purpose == ROUTER_PURPOSE_GENERAL &&
      !sdmap_get(rl->desc_digest_map,
                 ri->cache_info.signed_descriptor_digest)) {
    signed_descriptor_t *sd = signed_descriptor_from_routerinfo(ri);
    sdmap_set(rl->desc_digest_map, sd->signed_descriptor_digest, sd);
    smartlist_add(rl->old_routers, sd);
    sd->routerlist_index = smartlist_len(rl->old_routers)-1;
    if (!tor_digest_is_zero(sd->extra_info_digest))
      sdmap_set(rl->desc_by_eid_map, sd->extra_info_digest, sd);
  } else {
    routerinfo_free(ri);
  }
#ifdef DEBUG_ROUTERLIST
  routerlist_assert_ok(rl);
#endif
}

/** Remove an item <b>ri</b> from the routerlist <b>rl</b>, updating indices
 * as needed. If <b>idx</b> is nonnegative and smartlist_get(rl-&gt;routers,
 * idx) == ri, we don't need to do a linear search over the list to decide
 * which to remove.  We fill the gap in rl-&gt;routers with a later element in
 * the list, if any exists. <b>ri</b> is freed.
 *
 * If <b>make_old</b> is true, instead of deleting the router, we try adding
 * it to rl-&gt;old_routers. */
void
routerlist_remove(routerlist_t *rl, routerinfo_t *ri, int make_old, time_t now)
{
  routerinfo_t *ri_tmp;
  extrainfo_t *ei_tmp;
  int idx = ri->cache_info.routerlist_index;
  tor_assert(0 <= idx && idx < smartlist_len(rl->routers));
  tor_assert(smartlist_get(rl->routers, idx) == ri);

  nodelist_remove_routerinfo(ri);

  /* make sure the rephist module knows that it's not running */
  rep_hist_note_router_unreachable(ri->cache_info.identity_digest, now);

  ri->cache_info.routerlist_index = -1;
  smartlist_del(rl->routers, idx);
  if (idx < smartlist_len(rl->routers)) {
    routerinfo_t *r = smartlist_get(rl->routers, idx);
    r->cache_info.routerlist_index = idx;
  }

  ri_tmp = rimap_remove(rl->identity_map, ri->cache_info.identity_digest);
  router_dir_info_changed();
  tor_assert(ri_tmp == ri);

  if (make_old && should_cache_old_descriptors() &&
      ri->purpose == ROUTER_PURPOSE_GENERAL) {
    signed_descriptor_t *sd;
    sd = signed_descriptor_from_routerinfo(ri);
    smartlist_add(rl->old_routers, sd);
    sd->routerlist_index = smartlist_len(rl->old_routers)-1;
    sdmap_set(rl->desc_digest_map, sd->signed_descriptor_digest, sd);
    if (!tor_digest_is_zero(sd->extra_info_digest))
      sdmap_set(rl->desc_by_eid_map, sd->extra_info_digest, sd);
  } else {
    signed_descriptor_t *sd_tmp;
    sd_tmp = sdmap_remove(rl->desc_digest_map,
                          ri->cache_info.signed_descriptor_digest);
    tor_assert(sd_tmp == &(ri->cache_info));
    rl->desc_store.bytes_dropped += ri->cache_info.signed_descriptor_len;
    ei_tmp = eimap_remove(rl->extra_info_map,
                          ri->cache_info.extra_info_digest);
    if (ei_tmp) {
      rl->extrainfo_store.bytes_dropped +=
        ei_tmp->cache_info.signed_descriptor_len;
      extrainfo_free(ei_tmp);
    }
    if (!tor_digest_is_zero(ri->cache_info.extra_info_digest))
      sdmap_remove(rl->desc_by_eid_map, ri->cache_info.extra_info_digest);
    routerinfo_free(ri);
  }
#ifdef DEBUG_ROUTERLIST
  routerlist_assert_ok(rl);
#endif
}

/** Remove a signed_descriptor_t <b>sd</b> from <b>rl</b>-\>old_routers, and
 * adjust <b>rl</b> as appropriate.  <b>idx</b> is -1, or the index of
 * <b>sd</b>. */
static void
routerlist_remove_old(routerlist_t *rl, signed_descriptor_t *sd, int idx)
{
  signed_descriptor_t *sd_tmp;
  extrainfo_t *ei_tmp;
  desc_store_t *store;
  if (idx == -1) {
    idx = sd->routerlist_index;
  }
  tor_assert(0 <= idx && idx < smartlist_len(rl->old_routers));
  /* XXXX edmanm's bridge relay triggered the following assert while
   * running 0.2.0.12-alpha.  If anybody triggers this again, see if we
   * can get a backtrace. */
  tor_assert(smartlist_get(rl->old_routers, idx) == sd);
  tor_assert(idx == sd->routerlist_index);

  sd->routerlist_index = -1;
  smartlist_del(rl->old_routers, idx);
  if (idx < smartlist_len(rl->old_routers)) {
    signed_descriptor_t *d = smartlist_get(rl->old_routers, idx);
    d->routerlist_index = idx;
  }
  sd_tmp = sdmap_remove(rl->desc_digest_map,
                        sd->signed_descriptor_digest);
  tor_assert(sd_tmp == sd);
  store = desc_get_store(rl, sd);
  if (store)
    store->bytes_dropped += sd->signed_descriptor_len;

  ei_tmp = eimap_remove(rl->extra_info_map,
                        sd->extra_info_digest);
  if (ei_tmp) {
    rl->extrainfo_store.bytes_dropped +=
      ei_tmp->cache_info.signed_descriptor_len;
    extrainfo_free(ei_tmp);
  }
  if (!tor_digest_is_zero(sd->extra_info_digest))
    sdmap_remove(rl->desc_by_eid_map, sd->extra_info_digest);

  signed_descriptor_free(sd);
#ifdef DEBUG_ROUTERLIST
  routerlist_assert_ok(rl);
#endif
}

/** Remove <b>ri_old</b> from the routerlist <b>rl</b>, and replace it with
 * <b>ri_new</b>, updating all index info.  If <b>idx</b> is nonnegative and
 * smartlist_get(rl-&gt;routers, idx) == ri, we don't need to do a linear
 * search over the list to decide which to remove.  We put ri_new in the same
 * index as ri_old, if possible.  ri is freed as appropriate.
 *
 * If should_cache_descriptors() is true, instead of deleting the router,
 * we add it to rl-&gt;old_routers. */
static void
routerlist_replace(routerlist_t *rl, routerinfo_t *ri_old,
                   routerinfo_t *ri_new)
{
  int idx;
  int same_descriptors;

  routerinfo_t *ri_tmp;
  extrainfo_t *ei_tmp;
  {
    const routerinfo_t *ri_generated = router_get_my_routerinfo();
    tor_assert(ri_generated != ri_new);
  }
  tor_assert(ri_old != ri_new);
  tor_assert(ri_new->cache_info.routerlist_index == -1);

  idx = ri_old->cache_info.routerlist_index;
  tor_assert(0 <= idx && idx < smartlist_len(rl->routers));
  tor_assert(smartlist_get(rl->routers, idx) == ri_old);

  nodelist_remove_routerinfo(ri_old);
  nodelist_add_routerinfo(ri_new);

  router_dir_info_changed();
  if (idx >= 0) {
    smartlist_set(rl->routers, idx, ri_new);
    ri_old->cache_info.routerlist_index = -1;
    ri_new->cache_info.routerlist_index = idx;
    /* Check that ri_old is not in rl->routers anymore: */
    tor_assert( _routerlist_find_elt(rl->routers, ri_old, -1) == -1 );
  } else {
    log_warn(LD_BUG, "Appending entry from routerlist_replace.");
    routerlist_insert(rl, ri_new);
    return;
  }
  if (memcmp(ri_old->cache_info.identity_digest,
             ri_new->cache_info.identity_digest, DIGEST_LEN)) {
    /* digests don't match; digestmap_set won't replace */
    rimap_remove(rl->identity_map, ri_old->cache_info.identity_digest);
  }
  ri_tmp = rimap_set(rl->identity_map,
                     ri_new->cache_info.identity_digest, ri_new);
  tor_assert(!ri_tmp || ri_tmp == ri_old);
  sdmap_set(rl->desc_digest_map,
            ri_new->cache_info.signed_descriptor_digest,
            &(ri_new->cache_info));

  if (!tor_digest_is_zero(ri_new->cache_info.extra_info_digest)) {
    sdmap_set(rl->desc_by_eid_map, ri_new->cache_info.extra_info_digest,
              &ri_new->cache_info);
  }

  same_descriptors = ! memcmp(ri_old->cache_info.signed_descriptor_digest,
                              ri_new->cache_info.signed_descriptor_digest,
                              DIGEST_LEN);

  if (should_cache_old_descriptors() &&
      ri_old->purpose == ROUTER_PURPOSE_GENERAL &&
      !same_descriptors) {
    /* ri_old is going to become a signed_descriptor_t and go into
     * old_routers */
    signed_descriptor_t *sd = signed_descriptor_from_routerinfo(ri_old);
    smartlist_add(rl->old_routers, sd);
    sd->routerlist_index = smartlist_len(rl->old_routers)-1;
    sdmap_set(rl->desc_digest_map, sd->signed_descriptor_digest, sd);
    if (!tor_digest_is_zero(sd->extra_info_digest))
      sdmap_set(rl->desc_by_eid_map, sd->extra_info_digest, sd);
  } else {
    /* We're dropping ri_old. */
    if (!same_descriptors) {
      /* digests don't match; The sdmap_set above didn't replace */
      sdmap_remove(rl->desc_digest_map,
                   ri_old->cache_info.signed_descriptor_digest);

      if (memcmp(ri_old->cache_info.extra_info_digest,
                 ri_new->cache_info.extra_info_digest, DIGEST_LEN)) {
        ei_tmp = eimap_remove(rl->extra_info_map,
                              ri_old->cache_info.extra_info_digest);
        if (ei_tmp) {
          rl->extrainfo_store.bytes_dropped +=
            ei_tmp->cache_info.signed_descriptor_len;
          extrainfo_free(ei_tmp);
        }
      }

      if (!tor_digest_is_zero(ri_old->cache_info.extra_info_digest)) {
        sdmap_remove(rl->desc_by_eid_map,
                     ri_old->cache_info.extra_info_digest);
      }
    }
    rl->desc_store.bytes_dropped += ri_old->cache_info.signed_descriptor_len;
    routerinfo_free(ri_old);
  }
#ifdef DEBUG_ROUTERLIST
  routerlist_assert_ok(rl);
#endif
}

/** Extract the descriptor <b>sd</b> from old_routerlist, and re-parse
 * it as a fresh routerinfo_t. */
static routerinfo_t *
routerlist_reparse_old(routerlist_t *rl, signed_descriptor_t *sd)
{
  routerinfo_t *ri;
  const char *body;

  body = signed_descriptor_get_annotations(sd);

  ri = router_parse_entry_from_string(body,
                         body+sd->signed_descriptor_len+sd->annotations_len,
                         0, 1, NULL);
  if (!ri)
    return NULL;
  memcpy(&ri->cache_info, sd, sizeof(signed_descriptor_t));
  sd->signed_descriptor_body = NULL; /* Steal reference. */
  ri->cache_info.routerlist_index = -1;

  routerlist_remove_old(rl, sd, -1);

  return ri;
}

/** Free all memory held by the routerlist module. */
void
routerlist_free_all(void)
{
  routerlist_free(routerlist);
  routerlist = NULL;
  if (warned_nicknames) {
    SMARTLIST_FOREACH(warned_nicknames, char *, cp, tor_free(cp));
    smartlist_free(warned_nicknames);
    warned_nicknames = NULL;
  }
  if (trusted_dir_servers) {
    SMARTLIST_FOREACH(trusted_dir_servers, trusted_dir_server_t *, ds,
                      trusted_dir_server_free(ds));
    smartlist_free(trusted_dir_servers);
    trusted_dir_servers = NULL;
  }
  if (trusted_dir_certs) {
    DIGESTMAP_FOREACH(trusted_dir_certs, key, cert_list_t *, cl) {
      SMARTLIST_FOREACH(cl->certs, authority_cert_t *, cert,
                        authority_cert_free(cert));
      smartlist_free(cl->certs);
      tor_free(cl);
    } DIGESTMAP_FOREACH_END;
    digestmap_free(trusted_dir_certs, NULL);
    trusted_dir_certs = NULL;
  }
}

/** Forget that we have issued any router-related warnings, so that we'll
 * warn again if we see the same errors. */
void
routerlist_reset_warnings(void)
{
  if (!warned_nicknames)
    warned_nicknames = smartlist_create();
  SMARTLIST_FOREACH(warned_nicknames, char *, cp, tor_free(cp));
  smartlist_clear(warned_nicknames); /* now the list is empty. */

  networkstatus_reset_warnings();
}

/** Mark the router with ID <b>digest</b> as running or non-running
 * in our routerlist. */
void
router_set_status(const char *digest, int up)
{
  node_t *node;
  tor_assert(digest);

  SMARTLIST_FOREACH(trusted_dir_servers, trusted_dir_server_t *, d,
                    if (!memcmp(d->digest, digest, DIGEST_LEN))
                      d->is_running = up);

  node = node_get_mutable_by_id(digest);
  if (node) {
#if 0
    char buf[MAX_VERBOSE_NICKNAME_LEN+1];
    node_get_verbose_nickname(node,buf);
    log_debug(LD_DIR,"Marking router %s as %s.",
              buf, up ? "up" : "down");
#endif
    if (!up && node_is_me(node) && !we_are_hibernating())
      log_warn(LD_NET, "We just marked ourself as down. Are your external "
               "addresses reachable?");
    node->is_running = up;
  }

  router_dir_info_changed();
}

/** Add <b>router</b> to the routerlist, if we don't already have it.  Replace
 * older entries (if any) with the same key.  Note: Callers should not hold
 * their pointers to <b>router</b> if this function fails; <b>router</b>
 * will either be inserted into the routerlist or freed. Similarly, even
 * if this call succeeds, they should not hold their pointers to
 * <b>router</b> after subsequent calls with other routerinfo's -- they
 * might cause the original routerinfo to get freed.
 *
 * Returns the status for the operation. Might set *<b>msg</b> if it wants
 * the poster of the router to know something.
 *
 * If <b>from_cache</b>, this descriptor came from our disk cache. If
 * <b>from_fetch</b>, we received it in response to a request we made.
 * (If both are false, that means it was uploaded to us as an auth dir
 * server or via the controller.)
 *
 * This function should be called *after*
 * routers_update_status_from_consensus_networkstatus; subsequently, you
 * should call router_rebuild_store and routerlist_descriptors_added.
 */
was_router_added_t
router_add_to_routerlist(routerinfo_t *router, const char **msg,
                         int from_cache, int from_fetch)
{
  const char *id_digest;
  int authdir = authdir_mode_handles_descs(get_options(), router->purpose);
  int authdir_believes_valid = 0;
  routerinfo_t *old_router;
  networkstatus_t *consensus = networkstatus_get_latest_consensus();
  const smartlist_t *networkstatus_v2_list = networkstatus_get_v2_list();
  int in_consensus = 0;

  tor_assert(msg);

  if (!routerlist)
    router_get_routerlist();

  id_digest = router->cache_info.identity_digest;

  old_router = router_get_mutable_by_digest(id_digest);

  /* Make sure that we haven't already got this exact descriptor. */
  if (sdmap_get(routerlist->desc_digest_map,
                router->cache_info.signed_descriptor_digest)) {
    /* If we have this descriptor already and the new descriptor is a bridge
     * descriptor, replace it. If we had a bridge descriptor before and the
     * new one is not a bridge descriptor, don't replace it. */

    /* Only members of routerlist->identity_map can be bridges; we don't
     * put bridges in old_routers. */
    const int was_bridge = old_router &&
      old_router->purpose == ROUTER_PURPOSE_BRIDGE;

    if (routerinfo_is_a_configured_bridge(router) &&
        router->purpose == ROUTER_PURPOSE_BRIDGE &&
        !was_bridge) {
      log_info(LD_DIR, "Replacing non-bridge descriptor with bridge "
               "descriptor for router '%s'", router->nickname);
    } else {
      log_info(LD_DIR,
               "Dropping descriptor that we already have for router '%s'",
               router->nickname);
      *msg = "Router descriptor was not new.";
      routerinfo_free(router);
      return ROUTER_WAS_NOT_NEW;
    }
  }

  if (authdir) {
    if (authdir_wants_to_reject_router(router, msg,
                                       !from_cache && !from_fetch,
                                       &authdir_believes_valid)) {
      tor_assert(*msg);
      routerinfo_free(router);
      return ROUTER_AUTHDIR_REJECTS;
    }
  } else if (from_fetch) {
    /* Only check the descriptor digest against the network statuses when
     * we are receiving in response to a fetch. */

    if (!signed_desc_digest_is_recognized(&router->cache_info) &&
        !routerinfo_is_a_configured_bridge(router)) {
      /* We asked for it, so some networkstatus must have listed it when we
       * did.  Save it if we're a cache in case somebody else asks for it. */
      log_info(LD_DIR,
               "Received a no-longer-recognized descriptor for router '%s'",
               router->nickname);
      *msg = "Router descriptor is not referenced by any network-status.";

      /* Only journal this desc if we'll be serving it. */
      if (!from_cache && should_cache_old_descriptors())
        signed_desc_append_to_journal(&router->cache_info,
                                      &routerlist->desc_store);
      routerlist_insert_old(routerlist, router);
      return ROUTER_NOT_IN_CONSENSUS_OR_NETWORKSTATUS;
    }
  }

  /* We no longer need a router with this descriptor digest. */
  SMARTLIST_FOREACH(networkstatus_v2_list, networkstatus_v2_t *, ns,
  {
    routerstatus_t *rs =
      networkstatus_v2_find_mutable_entry(ns, id_digest);
    if (rs && !memcmp(rs->descriptor_digest,
                      router->cache_info.signed_descriptor_digest,
                      DIGEST_LEN))
      rs->need_to_mirror = 0;
  });
  if (consensus) {
    routerstatus_t *rs = networkstatus_vote_find_mutable_entry(
                                                     consensus, id_digest);
    if (rs && !memcmp(rs->descriptor_digest,
                      router->cache_info.signed_descriptor_digest,
                      DIGEST_LEN)) {
      in_consensus = 1;
      rs->need_to_mirror = 0;
    }
  }

  if (router->purpose == ROUTER_PURPOSE_GENERAL &&
      consensus && !in_consensus && !authdir) {
    /* If it's a general router not listed in the consensus, then don't
     * consider replacing the latest router with it. */
    if (!from_cache && should_cache_old_descriptors())
      signed_desc_append_to_journal(&router->cache_info,
                                    &routerlist->desc_store);
    routerlist_insert_old(routerlist, router);
    *msg = "Skipping router descriptor: not in consensus.";
    return ROUTER_NOT_IN_CONSENSUS;
  }

  /* If we have a router with the same identity key, choose the newer one. */
  if (old_router) {
    if (!in_consensus && (router->cache_info.published_on <=
                          old_router->cache_info.published_on)) {
      /* Same key, but old.  This one is not listed in the consensus. */
      log_debug(LD_DIR, "Not-new descriptor for router '%s'",
                router->nickname);
      /* Only journal this desc if we'll be serving it. */
      if (!from_cache && should_cache_old_descriptors())
        signed_desc_append_to_journal(&router->cache_info,
                                      &routerlist->desc_store);
      routerlist_insert_old(routerlist, router);
      *msg = "Router descriptor was not new.";
      return ROUTER_WAS_NOT_NEW;
    } else {
      /* Same key, and either new, or listed in the consensus. */
      log_debug(LD_DIR, "Replacing entry for router '%s/%s' [%s]",
                router->nickname, old_router->nickname,
                hex_str(id_digest,DIGEST_LEN));
      if (routers_have_same_or_addr(router, old_router)) {
        /* these carry over when the address and orport are unchanged. */
        router->last_reachable = old_router->last_reachable;
        router->testing_since = old_router->testing_since;
      }
      routerlist_replace(routerlist, old_router, router);
      if (!from_cache) {
        signed_desc_append_to_journal(&router->cache_info,
                                      &routerlist->desc_store);
      }
      directory_set_dirty();
      *msg = authdir_believes_valid ? "Valid server updated" :
        ("Invalid server updated. (This dirserver is marking your "
         "server as unapproved.)");
      return ROUTER_ADDED_SUCCESSFULLY;
    }
  }

  if (!in_consensus && from_cache &&
      router->cache_info.published_on < time(NULL) - OLD_ROUTER_DESC_MAX_AGE) {
    *msg = "Router descriptor was really old.";
    routerinfo_free(router);
    return ROUTER_WAS_NOT_NEW;
  }

  /* We haven't seen a router with this identity before. Add it to the end of
   * the list. */
  routerlist_insert(routerlist, router);
  if (!from_cache) {
    signed_desc_append_to_journal(&router->cache_info,
                                  &routerlist->desc_store);
  }
  directory_set_dirty();
  return ROUTER_ADDED_SUCCESSFULLY;
}

/** Insert <b>ei</b> into the routerlist, or free it. Other arguments are
 * as for router_add_to_routerlist().  Return ROUTER_ADDED_SUCCESSFULLY iff
 * we actually inserted it, ROUTER_BAD_EI otherwise.
 */
was_router_added_t
router_add_extrainfo_to_routerlist(extrainfo_t *ei, const char **msg,
                                   int from_cache, int from_fetch)
{
  int inserted;
  (void)from_fetch;
  if (msg) *msg = NULL;
  /*XXXX022 Do something with msg */

  inserted = extrainfo_insert(router_get_routerlist(), ei);

  if (inserted && !from_cache)
    signed_desc_append_to_journal(&ei->cache_info,
                                  &routerlist->extrainfo_store);

  if (inserted)
    return ROUTER_ADDED_SUCCESSFULLY;
  else
    return ROUTER_BAD_EI;
}

/** Sorting helper: return &lt;0, 0, or &gt;0 depending on whether the
 * signed_descriptor_t* in *<b>a</b> has an identity digest preceding, equal
 * to, or later than that of *<b>b</b>. */
static int
_compare_old_routers_by_identity(const void **_a, const void **_b)
{
  int i;
  const signed_descriptor_t *r1 = *_a, *r2 = *_b;
  if ((i = memcmp(r1->identity_digest, r2->identity_digest, DIGEST_LEN)))
    return i;
  return (int)(r1->published_on - r2->published_on);
}

/** Internal type used to represent how long an old descriptor was valid,
 * where it appeared in the list of old descriptors, and whether it's extra
 * old. Used only by routerlist_remove_old_cached_routers_with_id(). */
struct duration_idx_t {
  int duration;
  int idx;
  int old;
};

/** Sorting helper: compare two duration_idx_t by their duration. */
static int
_compare_duration_idx(const void *_d1, const void *_d2)
{
  const struct duration_idx_t *d1 = _d1;
  const struct duration_idx_t *d2 = _d2;
  return d1->duration - d2->duration;
}

/** The range <b>lo</b> through <b>hi</b> inclusive of routerlist->old_routers
 * must contain routerinfo_t with the same identity and with publication time
 * in ascending order.  Remove members from this range until there are no more
 * than max_descriptors_per_router() remaining.  Start by removing the oldest
 * members from before <b>cutoff</b>, then remove members which were current
 * for the lowest amount of time.  The order of members of old_routers at
 * indices <b>lo</b> or higher may be changed.
 */
static void
routerlist_remove_old_cached_routers_with_id(time_t now,
                                             time_t cutoff, int lo, int hi,
                                             digestset_t *retain)
{
  int i, n = hi-lo+1;
  unsigned n_extra, n_rmv = 0;
  struct duration_idx_t *lifespans;
  uint8_t *rmv, *must_keep;
  smartlist_t *lst = routerlist->old_routers;
#if 1
  const char *ident;
  tor_assert(hi < smartlist_len(lst));
  tor_assert(lo <= hi);
  ident = ((signed_descriptor_t*)smartlist_get(lst, lo))->identity_digest;
  for (i = lo+1; i <= hi; ++i) {
    signed_descriptor_t *r = smartlist_get(lst, i);
    tor_assert(!memcmp(ident, r->identity_digest, DIGEST_LEN));
  }
#endif
  /* Check whether we need to do anything at all. */
  {
    int mdpr = directory_caches_dir_info(get_options()) ? 2 : 1;
    if (n <= mdpr)
      return;
    n_extra = n - mdpr;
  }

  lifespans = tor_malloc_zero(sizeof(struct duration_idx_t)*n);
  rmv = tor_malloc_zero(sizeof(uint8_t)*n);
  must_keep = tor_malloc_zero(sizeof(uint8_t)*n);
  /* Set lifespans to contain the lifespan and index of each server. */
  /* Set rmv[i-lo]=1 if we're going to remove a server for being too old. */
  for (i = lo; i <= hi; ++i) {
    signed_descriptor_t *r = smartlist_get(lst, i);
    signed_descriptor_t *r_next;
    lifespans[i-lo].idx = i;
    if (r->last_listed_as_valid_until >= now ||
        (retain && digestset_isin(retain, r->signed_descriptor_digest))) {
      must_keep[i-lo] = 1;
    }
    if (i < hi) {
      r_next = smartlist_get(lst, i+1);
      tor_assert(r->published_on <= r_next->published_on);
      lifespans[i-lo].duration = (int)(r_next->published_on - r->published_on);
    } else {
      r_next = NULL;
      lifespans[i-lo].duration = INT_MAX;
    }
    if (!must_keep[i-lo] && r->published_on < cutoff && n_rmv < n_extra) {
      ++n_rmv;
      lifespans[i-lo].old = 1;
      rmv[i-lo] = 1;
    }
  }

  if (n_rmv < n_extra) {
    /**
     * We aren't removing enough servers for being old.  Sort lifespans by
     * the duration of liveness, and remove the ones we're not already going to
     * remove based on how long they were alive.
     **/
    qsort(lifespans, n, sizeof(struct duration_idx_t), _compare_duration_idx);
    for (i = 0; i < n && n_rmv < n_extra; ++i) {
      if (!must_keep[lifespans[i].idx-lo] && !lifespans[i].old) {
        rmv[lifespans[i].idx-lo] = 1;
        ++n_rmv;
      }
    }
  }

  i = hi;
  do {
    if (rmv[i-lo])
      routerlist_remove_old(routerlist, smartlist_get(lst, i), i);
  } while (--i >= lo);
  tor_free(must_keep);
  tor_free(rmv);
  tor_free(lifespans);
}

/** Deactivate any routers from the routerlist that are more than
 * ROUTER_MAX_AGE seconds old and not recommended by any networkstatuses;
 * remove old routers from the list of cached routers if we have too many.
 */
void
routerlist_remove_old_routers(void)
{
  int i, hi=-1;
  const char *cur_id = NULL;
  time_t now = time(NULL);
  time_t cutoff;
  routerinfo_t *router;
  signed_descriptor_t *sd;
  digestset_t *retain;
  int caches = directory_caches_dir_info(get_options());
  const networkstatus_t *consensus = networkstatus_get_latest_consensus();
  const smartlist_t *networkstatus_v2_list = networkstatus_get_v2_list();
  int have_enough_v2;

  trusted_dirs_remove_old_certs();

  if (!routerlist || !consensus)
    return;

  // routerlist_assert_ok(routerlist);

  /* We need to guess how many router descriptors we will wind up wanting to
     retain, so that we can be sure to allocate a large enough Bloom filter
     to hold the digest set.  Overestimating is fine; underestimating is bad.
  */
  {
    /* We'll probably retain everything in the consensus. */
    int n_max_retain = smartlist_len(consensus->routerstatus_list);
    if (caches && networkstatus_v2_list) {
      /* If we care about v2 statuses, we'll retain at most as many as are
         listed any of the v2 statues.  This will be at least the length of
         the largest v2 networkstatus, and in the worst case, this set will be
         equal to the sum of the lengths of all v2 consensuses.  Take the
         worst case.
      */
      SMARTLIST_FOREACH(networkstatus_v2_list, networkstatus_v2_t *, ns,
                        n_max_retain += smartlist_len(ns->entries));
    }
    retain = digestset_new(n_max_retain);
  }

  cutoff = now - OLD_ROUTER_DESC_MAX_AGE;
  /* Build a list of all the descriptors that _anybody_ lists. */
  if (caches && networkstatus_v2_list) {
    SMARTLIST_FOREACH(networkstatus_v2_list, networkstatus_v2_t *, ns,
    {
      /* XXXX The inner loop here gets pretty expensive, and actually shows up
       * on some profiles.  It may be the reason digestmap_set shows up in
       * profiles too.  If instead we kept a per-descriptor digest count of
       * how many networkstatuses recommended each descriptor, and changed
       * that only when the networkstatuses changed, that would be a speed
       * improvement, possibly 1-4% if it also removes digestmap_set from the
       * profile.  Not worth it for 0.1.2.x, though.  The new directory
       * system will obsolete this whole thing in 0.2.0.x. */
      SMARTLIST_FOREACH(ns->entries, routerstatus_t *, rs,
        if (rs->published_on >= cutoff)
          digestset_add(retain, rs->descriptor_digest));
    });
  }

  /* Retain anything listed in the consensus. */
  if (consensus) {
    SMARTLIST_FOREACH(consensus->routerstatus_list, routerstatus_t *, rs,
        if (rs->published_on >= cutoff)
          digestset_add(retain, rs->descriptor_digest));
  }

  /* If we have a consensus, and nearly as many v2 networkstatuses as we want,
   * we should consider pruning current routers that are too old and that
   * nobody recommends.  (If we don't have a consensus or enough v2
   * networkstatuses, then we should get more before we decide to kill
   * routers.) */
  /* we set this to true iff we don't care about v2 info, or we have enough. */
  have_enough_v2 = !caches ||
    (networkstatus_v2_list &&
     smartlist_len(networkstatus_v2_list) > get_n_v2_authorities() / 2);

  if (have_enough_v2 && consensus) {
    cutoff = now - ROUTER_MAX_AGE;
    /* Remove too-old unrecommended members of routerlist->routers. */
    for (i = 0; i < smartlist_len(routerlist->routers); ++i) {
      router = smartlist_get(routerlist->routers, i);
      if (router->cache_info.published_on <= cutoff &&
          router->cache_info.last_listed_as_valid_until < now &&
          !digestset_isin(retain,
                          router->cache_info.signed_descriptor_digest)) {
        /* Too old: remove it.  (If we're a cache, just move it into
         * old_routers.) */
        log_info(LD_DIR,
                 "Forgetting obsolete (too old) routerinfo for router '%s'",
                 router->nickname);
        routerlist_remove(routerlist, router, 1, now);
        i--;
      }
    }
  }

  //routerlist_assert_ok(routerlist);

  /* Remove far-too-old members of routerlist->old_routers. */
  cutoff = now - OLD_ROUTER_DESC_MAX_AGE;
  for (i = 0; i < smartlist_len(routerlist->old_routers); ++i) {
    sd = smartlist_get(routerlist->old_routers, i);
    if (sd->published_on <= cutoff &&
        sd->last_listed_as_valid_until < now &&
        !digestset_isin(retain, sd->signed_descriptor_digest)) {
      /* Too old.  Remove it. */
      routerlist_remove_old(routerlist, sd, i--);
    }
  }

  //routerlist_assert_ok(routerlist);

  log_info(LD_DIR, "We have %d live routers and %d old router descriptors.",
           smartlist_len(routerlist->routers),
           smartlist_len(routerlist->old_routers));

  /* Now we might have to look at routerlist->old_routers for extraneous
   * members. (We'd keep all the members if we could, but we need to save
   * space.) First, check whether we have too many router descriptors, total.
   * We're okay with having too many for some given router, so long as the
   * total number doesn't approach max_descriptors_per_router()*len(router).
   */
  if (smartlist_len(routerlist->old_routers) <
      smartlist_len(routerlist->routers))
    goto done;

  /* Sort by identity, then fix indices. */
  smartlist_sort(routerlist->old_routers, _compare_old_routers_by_identity);
  /* Fix indices. */
  for (i = 0; i < smartlist_len(routerlist->old_routers); ++i) {
    signed_descriptor_t *r = smartlist_get(routerlist->old_routers, i);
    r->routerlist_index = i;
  }

  /* Iterate through the list from back to front, so when we remove descriptors
   * we don't mess up groups we haven't gotten to. */
  for (i = smartlist_len(routerlist->old_routers)-1; i >= 0; --i) {
    signed_descriptor_t *r = smartlist_get(routerlist->old_routers, i);
    if (!cur_id) {
      cur_id = r->identity_digest;
      hi = i;
    }
    if (memcmp(cur_id, r->identity_digest, DIGEST_LEN)) {
      routerlist_remove_old_cached_routers_with_id(now,
                                                   cutoff, i+1, hi, retain);
      cur_id = r->identity_digest;
      hi = i;
    }
  }
  if (hi>=0)
    routerlist_remove_old_cached_routers_with_id(now, cutoff, 0, hi, retain);
  //routerlist_assert_ok(routerlist);

 done:
  digestset_free(retain);
  router_rebuild_store(RRS_DONT_REMOVE_OLD, &routerlist->desc_store);
  router_rebuild_store(RRS_DONT_REMOVE_OLD,&routerlist->extrainfo_store);
}

/** We just added a new set of descriptors. Take whatever extra steps
 * we need. */
void
routerlist_descriptors_added(smartlist_t *sl, int from_cache)
{
  tor_assert(sl);
  control_event_descriptors_changed(sl);
  SMARTLIST_FOREACH_BEGIN(sl, routerinfo_t *, ri) {
    if (ri->purpose == ROUTER_PURPOSE_BRIDGE)
      learned_bridge_descriptor(ri, from_cache);
    if (ri->needs_retest_if_added) {
      ri->needs_retest_if_added = 0;
      dirserv_single_reachability_test(approx_time(), ri);
    }
  } SMARTLIST_FOREACH_END(ri);
}

/**
 * Code to parse a single router descriptor and insert it into the
 * routerlist.  Return -1 if the descriptor was ill-formed; 0 if the
 * descriptor was well-formed but could not be added; and 1 if the
 * descriptor was added.
 *
 * If we don't add it and <b>msg</b> is not NULL, then assign to
 * *<b>msg</b> a static string describing the reason for refusing the
 * descriptor.
 *
 * This is used only by the controller.
 */
int
router_load_single_router(const char *s, uint8_t purpose, int cache,
                          const char **msg)
{
  routerinfo_t *ri;
  was_router_added_t r;
  smartlist_t *lst;
  char annotation_buf[ROUTER_ANNOTATION_BUF_LEN];
  tor_assert(msg);
  *msg = NULL;

  tor_snprintf(annotation_buf, sizeof(annotation_buf),
               "@source controller\n"
               "@purpose %s\n", router_purpose_to_string(purpose));

  if (!(ri = router_parse_entry_from_string(s, NULL, 1, 0, annotation_buf))) {
    log_warn(LD_DIR, "Error parsing router descriptor; dropping.");
    *msg = "Couldn't parse router descriptor.";
    return -1;
  }
  tor_assert(ri->purpose == purpose);
  if (router_is_me(ri)) {
    log_warn(LD_DIR, "Router's identity key matches mine; dropping.");
    *msg = "Router's identity key matches mine.";
    routerinfo_free(ri);
    return 0;
  }

  if (!cache) /* obey the preference of the controller */
    ri->cache_info.do_not_cache = 1;

  lst = smartlist_create();
  smartlist_add(lst, ri);
  routers_update_status_from_consensus_networkstatus(lst, 0);

  r = router_add_to_routerlist(ri, msg, 0, 0);
  if (!WRA_WAS_ADDED(r)) {
    /* we've already assigned to *msg now, and ri is already freed */
    tor_assert(*msg);
    if (r == ROUTER_AUTHDIR_REJECTS)
      log_warn(LD_DIR, "Couldn't add router to list: %s Dropping.", *msg);
    smartlist_free(lst);
    return 0;
  } else {
    routerlist_descriptors_added(lst, 0);
    smartlist_free(lst);
    log_debug(LD_DIR, "Added router to list");
    return 1;
  }
}

/** Given a string <b>s</b> containing some routerdescs, parse it and put the
 * routers into our directory.  If saved_location is SAVED_NOWHERE, the routers
 * are in response to a query to the network: cache them by adding them to
 * the journal.
 *
 * Return the number of routers actually added.
 *
 * If <b>requested_fingerprints</b> is provided, it must contain a list of
 * uppercased fingerprints.  Do not update any router whose
 * fingerprint is not on the list; after updating a router, remove its
 * fingerprint from the list.
 *
 * If <b>descriptor_digests</b> is non-zero, then the requested_fingerprints
 * are descriptor digests. Otherwise they are identity digests.
 */
int
router_load_routers_from_string(const char *s, const char *eos,
                                saved_location_t saved_location,
                                smartlist_t *requested_fingerprints,
                                int descriptor_digests,
                                const char *prepend_annotations)
{
  smartlist_t *routers = smartlist_create(), *changed = smartlist_create();
  char fp[HEX_DIGEST_LEN+1];
  const char *msg;
  int from_cache = (saved_location != SAVED_NOWHERE);
  int allow_annotations = (saved_location != SAVED_NOWHERE);
  int any_changed = 0;

  router_parse_list_from_string(&s, eos, routers, saved_location, 0,
                                allow_annotations, prepend_annotations);

  routers_update_status_from_consensus_networkstatus(routers, !from_cache);

  log_info(LD_DIR, "%d elements to add", smartlist_len(routers));

  SMARTLIST_FOREACH_BEGIN(routers, routerinfo_t *, ri) {
    was_router_added_t r;
    char d[DIGEST_LEN];
    if (requested_fingerprints) {
      base16_encode(fp, sizeof(fp), descriptor_digests ?
                      ri->cache_info.signed_descriptor_digest :
                      ri->cache_info.identity_digest,
                    DIGEST_LEN);
      if (smartlist_string_isin(requested_fingerprints, fp)) {
        smartlist_string_remove(requested_fingerprints, fp);
      } else {
        char *requested =
          smartlist_join_strings(requested_fingerprints," ",0,NULL);
        log_warn(LD_DIR,
                 "We received a router descriptor with a fingerprint (%s) "
                 "that we never requested. (We asked for: %s.) Dropping.",
                 fp, requested);
        tor_free(requested);
        routerinfo_free(ri);
        continue;
      }
    }

    memcpy(d, ri->cache_info.signed_descriptor_digest, DIGEST_LEN);
    r = router_add_to_routerlist(ri, &msg, from_cache, !from_cache);
    if (WRA_WAS_ADDED(r)) {
      any_changed++;
      smartlist_add(changed, ri);
      routerlist_descriptors_added(changed, from_cache);
      smartlist_clear(changed);
    } else if (WRA_WAS_REJECTED(r)) {
      download_status_t *dl_status;
      dl_status = router_get_dl_status_by_descriptor_digest(d);
      if (dl_status) {
        log_info(LD_GENERAL, "Marking router %s as never downloadable",
                 hex_str(d, DIGEST_LEN));
        download_status_mark_impossible(dl_status);
      }
    }
  } SMARTLIST_FOREACH_END(ri);

  routerlist_assert_ok(routerlist);

  if (any_changed)
    router_rebuild_store(0, &routerlist->desc_store);

  smartlist_free(routers);
  smartlist_free(changed);

  return any_changed;
}

/** Parse one or more extrainfos from <b>s</b> (ending immediately before
 * <b>eos</b> if <b>eos</b> is present).  Other arguments are as for
 * router_load_routers_from_string(). */
void
router_load_extrainfo_from_string(const char *s, const char *eos,
                                  saved_location_t saved_location,
                                  smartlist_t *requested_fingerprints,
                                  int descriptor_digests)
{
  smartlist_t *extrainfo_list = smartlist_create();
  const char *msg;
  int from_cache = (saved_location != SAVED_NOWHERE);

  router_parse_list_from_string(&s, eos, extrainfo_list, saved_location, 1, 0,
                                NULL);

  log_info(LD_DIR, "%d elements to add", smartlist_len(extrainfo_list));

  SMARTLIST_FOREACH(extrainfo_list, extrainfo_t *, ei, {
      was_router_added_t added =
        router_add_extrainfo_to_routerlist(ei, &msg, from_cache, !from_cache);
      if (WRA_WAS_ADDED(added) && requested_fingerprints) {
        char fp[HEX_DIGEST_LEN+1];
        base16_encode(fp, sizeof(fp), descriptor_digests ?
                        ei->cache_info.signed_descriptor_digest :
                        ei->cache_info.identity_digest,
                      DIGEST_LEN);
        smartlist_string_remove(requested_fingerprints, fp);
        /* We silently let people stuff us with extrainfos we didn't ask for,
         * so long as we would have wanted them anyway.  Since we always fetch
         * all the extrainfos we want, and we never actually act on them
         * inside Tor, this should be harmless. */
      }
    });

  routerlist_assert_ok(routerlist);
  router_rebuild_store(0, &router_get_routerlist()->extrainfo_store);

  smartlist_free(extrainfo_list);
}

/** Return true iff any networkstatus includes a descriptor whose digest
 * is that of <b>desc</b>. */
static int
signed_desc_digest_is_recognized(signed_descriptor_t *desc)
{
  const routerstatus_t *rs;
  networkstatus_t *consensus = networkstatus_get_latest_consensus();
  int caches = directory_caches_dir_info(get_options());
  const smartlist_t *networkstatus_v2_list = networkstatus_get_v2_list();

  if (consensus) {
    rs = networkstatus_vote_find_entry(consensus, desc->identity_digest);
    if (rs && !memcmp(rs->descriptor_digest,
                      desc->signed_descriptor_digest, DIGEST_LEN))
      return 1;
  }
  if (caches && networkstatus_v2_list) {
    SMARTLIST_FOREACH(networkstatus_v2_list, networkstatus_v2_t *, ns,
    {
      if (!(rs = networkstatus_v2_find_entry(ns, desc->identity_digest)))
        continue;
      if (!memcmp(rs->descriptor_digest,
                  desc->signed_descriptor_digest, DIGEST_LEN))
        return 1;
    });
  }
  return 0;
}

/** Clear all our timeouts for fetching v2 and v3 directory stuff, and then
 * give it all a try again. */
void
routerlist_retry_directory_downloads(time_t now)
{
  router_reset_status_download_failures();
  router_reset_descriptor_download_failures();
  update_networkstatus_downloads(now);
  update_router_descriptor_downloads(now);
  update_microdesc_downloads(now);
}

/** Return 1 if all running sufficiently-stable routers we can use will reject
 * addr:port, return 0 if any might accept it. */
int
router_exit_policy_all_nodes_reject(uint32_t addr, uint16_t port,
                                    int need_uptime)
{ /* XXXX MOVE */
  addr_policy_result_t r;

  SMARTLIST_FOREACH_BEGIN(nodelist_get_list(), const node_t *, node) {
    if (node->is_running &&
        !node_is_unreliable(node, need_uptime, 0, 0)) {

      r = compare_addr_to_node_policy(addr, port, node);

      if (r != ADDR_POLICY_REJECTED && r != ADDR_POLICY_PROBABLY_REJECTED)
        return 0; /* this one could be ok. good enough. */
    }
  } SMARTLIST_FOREACH_END(node);
  return 1; /* all will reject. */
}

/** Return true iff <b>router</b> does not permit exit streams.
 */
int
router_exit_policy_rejects_all(const routerinfo_t *router)
{
  return router->policy_is_reject_star;
}

/** Add to the list of authoritative directory servers one at
 * <b>address</b>:<b>port</b>, with identity key <b>digest</b>.  If
 * <b>address</b> is NULL, add ourself.  Return the new trusted directory
 * server entry on success or NULL if we couldn't add it. */
trusted_dir_server_t *
add_trusted_dir_server(const char *nickname, const char *address,
                       uint16_t dir_port, uint16_t or_port,
                       const char *digest, const char *v3_auth_digest,
                       authority_type_t type)
{
  trusted_dir_server_t *ent;
  uint32_t a;
  char *hostname = NULL;
  size_t dlen;
  if (!trusted_dir_servers)
    trusted_dir_servers = smartlist_create();

  if (!address) { /* The address is us; we should guess. */
    if (resolve_my_address(LOG_WARN, get_options(), &a, &hostname) < 0) {
      log_warn(LD_CONFIG,
               "Couldn't find a suitable address when adding ourself as a "
               "trusted directory server.");
      return NULL;
    }
  } else {
    if (tor_lookup_hostname(address, &a)) {
      log_warn(LD_CONFIG,
               "Unable to lookup address for directory server at '%s'",
               address);
      return NULL;
    }
    hostname = tor_strdup(address);
  }

  ent = tor_malloc_zero(sizeof(trusted_dir_server_t));
  ent->nickname = nickname ? tor_strdup(nickname) : NULL;
  ent->address = hostname;
  ent->addr = a;
  ent->dir_port = dir_port;
  ent->or_port = or_port;
  ent->is_running = 1;
  ent->type = type;
  memcpy(ent->digest, digest, DIGEST_LEN);
  if (v3_auth_digest && (type & V3_AUTHORITY))
    memcpy(ent->v3_identity_digest, v3_auth_digest, DIGEST_LEN);

  dlen = 64 + strlen(hostname) + (nickname?strlen(nickname):0);
  ent->description = tor_malloc(dlen);
  if (nickname)
    tor_snprintf(ent->description, dlen, "directory server \"%s\" at %s:%d",
                 nickname, hostname, (int)dir_port);
  else
    tor_snprintf(ent->description, dlen, "directory server at %s:%d",
                 hostname, (int)dir_port);

  ent->fake_status.addr = ent->addr;
  memcpy(ent->fake_status.identity_digest, digest, DIGEST_LEN);
  if (nickname)
    strlcpy(ent->fake_status.nickname, nickname,
            sizeof(ent->fake_status.nickname));
  else
    ent->fake_status.nickname[0] = '\0';
  ent->fake_status.dir_port = ent->dir_port;
  ent->fake_status.or_port = ent->or_port;

  if (ent->or_port)
    ent->fake_status.version_supports_begindir = 1;

  ent->fake_status.version_supports_conditional_consensus = 1;

  smartlist_add(trusted_dir_servers, ent);
  router_dir_info_changed();
  return ent;
}

/** Free storage held in <b>cert</b>. */
void
authority_cert_free(authority_cert_t *cert)
{
  if (!cert)
    return;

  tor_free(cert->cache_info.signed_descriptor_body);
  crypto_free_pk_env(cert->signing_key);
  crypto_free_pk_env(cert->identity_key);

  tor_free(cert);
}

/** Free storage held in <b>ds</b>. */
static void
trusted_dir_server_free(trusted_dir_server_t *ds)
{
  if (!ds)
    return;

  tor_free(ds->nickname);
  tor_free(ds->description);
  tor_free(ds->address);
  tor_free(ds);
}

/** Remove all members from the list of trusted dir servers. */
void
clear_trusted_dir_servers(void)
{
  if (trusted_dir_servers) {
    SMARTLIST_FOREACH(trusted_dir_servers, trusted_dir_server_t *, ent,
                      trusted_dir_server_free(ent));
    smartlist_clear(trusted_dir_servers);
  } else {
    trusted_dir_servers = smartlist_create();
  }
  router_dir_info_changed();
}

/** Return 1 if any trusted dir server supports v1 directories,
 * else return 0. */
int
any_trusted_dir_is_v1_authority(void)
{
  if (trusted_dir_servers)
    return get_n_authorities(V1_AUTHORITY) > 0;

  return 0;
}

/** For every current directory connection whose purpose is <b>purpose</b>,
 * and where the resource being downloaded begins with <b>prefix</b>, split
 * rest of the resource into base16 fingerprints, decode them, and set the
 * corresponding elements of <b>result</b> to a nonzero value.
 * DOCDOC purpose==microdesc
 */
static void
list_pending_downloads(digestmap_t *result,
                       int purpose, const char *prefix)
{
  const size_t p_len = strlen(prefix);
  smartlist_t *tmp = smartlist_create();
  smartlist_t *conns = get_connection_array();
  int flags = DSR_HEX;
  if (purpose == DIR_PURPOSE_FETCH_MICRODESC)
    flags = DSR_DIGEST256|DSR_BASE64;

  tor_assert(result);

  SMARTLIST_FOREACH_BEGIN(conns, connection_t *, conn) {
    if (conn->type == CONN_TYPE_DIR &&
        conn->purpose == purpose &&
        !conn->marked_for_close) {
      const char *resource = TO_DIR_CONN(conn)->requested_resource;
      if (!strcmpstart(resource, prefix))
        dir_split_resource_into_fingerprints(resource + p_len,
                                             tmp, NULL, flags);
    }
  } SMARTLIST_FOREACH_END(conn);

  SMARTLIST_FOREACH(tmp, char *, d,
                    {
                      digestmap_set(result, d, (void*)1);
                      tor_free(d);
                    });
  smartlist_free(tmp);
}

/** For every router descriptor (or extra-info document if <b>extrainfo</b> is
 * true) we are currently downloading by descriptor digest, set result[d] to
 * (void*)1. */
static void
list_pending_descriptor_downloads(digestmap_t *result, int extrainfo)
{
  int purpose =
    extrainfo ? DIR_PURPOSE_FETCH_EXTRAINFO : DIR_PURPOSE_FETCH_SERVERDESC;
  list_pending_downloads(result, purpose, "d/");
}

/** DOCDOC */
/*XXXX NM should use digest256, if one comes into being. */
void
list_pending_microdesc_downloads(digestmap_t *result)
{
  list_pending_downloads(result, DIR_PURPOSE_FETCH_MICRODESC, "d/");
}

/** Launch downloads for all the descriptors whose digests or digests256
 * are listed as digests[i] for lo <= i < hi.  (Lo and hi may be out of
 * range.)  If <b>source</b> is given, download from <b>source</b>;
 * otherwise, download from an appropriate random directory server.
 */
static void
initiate_descriptor_downloads(const routerstatus_t *source,
                              int purpose,
                              smartlist_t *digests,
                              int lo, int hi, int pds_flags)
{
  int i, n = hi-lo;
  char *resource, *cp;
  size_t r_len;

  int digest_len = DIGEST_LEN, enc_digest_len = HEX_DIGEST_LEN;
  char sep = '+';
  int b64_256 = 0;

  if (purpose == DIR_PURPOSE_FETCH_MICRODESC) {
    /* Microdescriptors are downloaded by "-"-separated base64-encoded
     * 256-bit digests. */
    digest_len = DIGEST256_LEN;
    enc_digest_len = BASE64_DIGEST256_LEN;
    sep = '-';
    b64_256 = 1;
  }

  if (n <= 0)
    return;
  if (lo < 0)
    lo = 0;
  if (hi > smartlist_len(digests))
    hi = smartlist_len(digests);

  r_len = 8 + (enc_digest_len+1)*n;
  cp = resource = tor_malloc(r_len);
  memcpy(cp, "d/", 2);
  cp += 2;
  for (i = lo; i < hi; ++i) {
    if (b64_256) {
      digest256_to_base64(cp, smartlist_get(digests, i));
    } else {
      base16_encode(cp, r_len-(cp-resource),
                    smartlist_get(digests,i), digest_len);
    }
    cp += enc_digest_len;
    *cp++ = sep;
  }
  memcpy(cp-1, ".z", 3);

  if (source) {
    /* We know which authority we want. */
    directory_initiate_command_routerstatus(source, purpose,
                                            ROUTER_PURPOSE_GENERAL,
                                            0, /* not private */
                                            resource, NULL, 0, 0);
  } else {
    directory_get_from_dirserver(purpose, ROUTER_PURPOSE_GENERAL, resource,
                                 pds_flags);
  }
  tor_free(resource);
}

/** Return 0 if this routerstatus is obsolete, too new, isn't
 * running, or otherwise not a descriptor that we would make any
 * use of even if we had it. Else return 1. */
static INLINE int
client_would_use_router(routerstatus_t *rs, time_t now, or_options_t *options)
{
  if (!rs->is_flagged_running && !options->FetchUselessDescriptors) {
    /* If we had this router descriptor, we wouldn't even bother using it.
     * But, if we want to have a complete list, fetch it anyway. */
    return 0;
  }
  if (rs->published_on + options->TestingEstimatedDescriptorPropagationTime
      > now) {
    /* Most caches probably don't have this descriptor yet. */
    return 0;
  }
  if (rs->published_on + OLD_ROUTER_DESC_MAX_AGE < now) {
    /* We'd drop it immediately for being too old. */
    return 0;
  }
  return 1;
}

/** Max amount of hashes to download per request.
 * Since squid does not like URLs >= 4096 bytes we limit it to 96.
 *   4096 - strlen(http://255.255.255.255/tor/server/d/.z) == 4058
 *   4058/41 (40 for the hash and 1 for the + that separates them) => 98
 *   So use 96 because it's a nice number.
 */
#define MAX_DL_PER_REQUEST 96
#define MAX_MICRODESC_DL_PER_REQUEST 92
/** Don't split our requests so finely that we are requesting fewer than
 * this number per server. */
#define MIN_DL_PER_REQUEST 4
/** To prevent a single screwy cache from confusing us by selective reply,
 * try to split our requests into at least this many requests. */
#define MIN_REQUESTS 3
/** If we want fewer than this many descriptors, wait until we
 * want more, or until MAX_CLIENT_INTERVAL_WITHOUT_REQUEST has
 * passed. */
#define MAX_DL_TO_DELAY 16
/** When directory clients have only a few servers to request, they batch
 * them until they have more, or until this amount of time has passed. */
#define MAX_CLIENT_INTERVAL_WITHOUT_REQUEST (10*60)

/** Given a <b>purpose</b> (FETCH_MICRODESC or FETCH_SERVERDESC) and a list of
 * router descriptor digests or microdescriptor digest256s in
 * <b>downloadable</b>, decide whether to delay fetching until we have more.
 * If we don't want to delay, launch one or more requests to the appropriate
 * directory authorities.
 */
void
launch_descriptor_downloads(int purpose,
                            smartlist_t *downloadable,
                            const routerstatus_t *source, time_t now)
{
  int should_delay = 0, n_downloadable;
  or_options_t *options = get_options();
  const char *descname;

  tor_assert(purpose == DIR_PURPOSE_FETCH_SERVERDESC ||
             purpose == DIR_PURPOSE_FETCH_MICRODESC);

  descname = (purpose == DIR_PURPOSE_FETCH_SERVERDESC) ?
    "routerdesc" : "microdesc";

  n_downloadable = smartlist_len(downloadable);
  if (!directory_fetches_dir_info_early(options)) {
    if (n_downloadable >= MAX_DL_TO_DELAY) {
      log_debug(LD_DIR,
                "There are enough downloadable %ss to launch requests.",
                descname);
      should_delay = 0;
    } else {
      should_delay = (last_routerdesc_download_attempted +
                      MAX_CLIENT_INTERVAL_WITHOUT_REQUEST) > now;
      if (!should_delay && n_downloadable) {
        if (last_routerdesc_download_attempted) {
          log_info(LD_DIR,
                   "There are not many downloadable %ss, but we've "
                   "been waiting long enough (%d seconds). Downloading.",
                   descname,
                   (int)(now-last_routerdesc_download_attempted));
        } else {
          log_info(LD_DIR,
                   "There are not many downloadable %ss, but we haven't "
                   "tried downloading descriptors recently. Downloading.",
                   descname);
        }
      }
    }
  }
  /* XXX should we consider having even the dir mirrors delay
   * a little bit, so we don't load the authorities as much? -RD
   * I don't think so.  If we do, clients that want those descriptors may
   * not actually find them if the caches haven't got them yet. -NM
   */

  if (! should_delay && n_downloadable) {
    int i, n_per_request;
    const char *req_plural = "", *rtr_plural = "";
    int pds_flags = PDS_RETRY_IF_NO_SERVERS;
    if (! authdir_mode_any_nonhidserv(options)) {
      /* If we wind up going to the authorities, we want to only open one
       * connection to each authority at a time, so that we don't overload
       * them.  We do this by setting PDS_NO_EXISTING_SERVERDESC_FETCH
       * regardless of whether we're a cache or not; it gets ignored if we're
       * not calling router_pick_trusteddirserver.
       *
       * Setting this flag can make initiate_descriptor_downloads() ignore
       * requests.  We need to make sure that we do in fact call
       * update_router_descriptor_downloads() later on, once the connections
       * have succeeded or failed.
       */
      pds_flags |= (purpose == DIR_PURPOSE_FETCH_MICRODESC) ?
        PDS_NO_EXISTING_MICRODESC_FETCH :
        PDS_NO_EXISTING_SERVERDESC_FETCH;
    }

    n_per_request = CEIL_DIV(n_downloadable, MIN_REQUESTS);
    if (purpose == DIR_PURPOSE_FETCH_MICRODESC) {
      if (n_per_request > MAX_MICRODESC_DL_PER_REQUEST)
        n_per_request = MAX_MICRODESC_DL_PER_REQUEST;
    } else {
      if (n_per_request > MAX_DL_PER_REQUEST)
        n_per_request = MAX_DL_PER_REQUEST;
    }
    if (n_per_request < MIN_DL_PER_REQUEST)
      n_per_request = MIN_DL_PER_REQUEST;

    if (n_downloadable > n_per_request)
      req_plural = rtr_plural = "s";
    else if (n_downloadable > 1)
      rtr_plural = "s";

    log_info(LD_DIR,
             "Launching %d request%s for %d router%s, %d at a time",
             CEIL_DIV(n_downloadable, n_per_request),
             req_plural, n_downloadable, rtr_plural, n_per_request);
    smartlist_sort_digests(downloadable);
    for (i=0; i < n_downloadable; i += n_per_request) {
      initiate_descriptor_downloads(source, purpose,
                                    downloadable, i, i+n_per_request,
                                    pds_flags);
    }
    last_routerdesc_download_attempted = now;
  }
}

/** Launch downloads for router status as needed, using the strategy used by
 * authorities and caches: based on the v2 networkstatuses we have, download
 * every descriptor we don't have but would serve, from a random authority
 * that lists it. */
static void
update_router_descriptor_cache_downloads_v2(time_t now)
{
  smartlist_t **downloadable; /* For each authority, what can we dl from it? */
  smartlist_t **download_from; /*          ... and, what will we dl from it? */
  digestmap_t *map; /* Which descs are in progress, or assigned? */
  int i, j, n;
  int n_download;
  or_options_t *options = get_options();
  const smartlist_t *networkstatus_v2_list = networkstatus_get_v2_list();

  if (! directory_fetches_dir_info_early(options)) {
    log_warn(LD_BUG, "Called update_router_descriptor_cache_downloads_v2() "
             "on a non-dir-mirror?");
  }

  if (!networkstatus_v2_list || !smartlist_len(networkstatus_v2_list))
    return;

  map = digestmap_new();
  n = smartlist_len(networkstatus_v2_list);

  downloadable = tor_malloc_zero(sizeof(smartlist_t*) * n);
  download_from = tor_malloc_zero(sizeof(smartlist_t*) * n);

  /* Set map[d]=1 for the digest of every descriptor that we are currently
   * downloading. */
  list_pending_descriptor_downloads(map, 0);

  /* For the digest of every descriptor that we don't have, and that we aren't
   * downloading, add d to downloadable[i] if the i'th networkstatus knows
   * about that descriptor, and we haven't already failed to get that
   * descriptor from the corresponding authority.
   */
  n_download = 0;
  SMARTLIST_FOREACH(networkstatus_v2_list, networkstatus_v2_t *, ns,
    {
      trusted_dir_server_t *ds;
      smartlist_t *dl;
      dl = downloadable[ns_sl_idx] = smartlist_create();
      download_from[ns_sl_idx] = smartlist_create();
      if (ns->published_on + MAX_NETWORKSTATUS_AGE+10*60 < now) {
        /* Don't download if the networkstatus is almost ancient. */
        /* Actually, I suspect what's happening here is that we ask
         * for the descriptor when we have a given networkstatus,
         * and then we get a newer networkstatus, and then we receive
         * the descriptor. Having a networkstatus actually expire is
         * probably a rare event, and we'll probably be happiest if
         * we take this clause out. -RD */
        continue;
      }

      /* Don't try dirservers that we think are down -- we might have
       * just tried them and just marked them as down. */
      ds = router_get_trusteddirserver_by_digest(ns->identity_digest);
      if (ds && !ds->is_running)
        continue;

      SMARTLIST_FOREACH(ns->entries, routerstatus_t * , rs,
        {
          if (!rs->need_to_mirror)
            continue;
          if (router_get_by_descriptor_digest(rs->descriptor_digest)) {
            log_warn(LD_BUG,
                     "We have a router descriptor, but need_to_mirror=1.");
            rs->need_to_mirror = 0;
            continue;
          }
          if (authdir_mode(options) && dirserv_would_reject_router(rs)) {
            rs->need_to_mirror = 0;
            continue;
          }
          if (digestmap_get(map, rs->descriptor_digest)) {
            /* We're downloading it already. */
            continue;
          } else {
            /* We could download it from this guy. */
            smartlist_add(dl, rs->descriptor_digest);
            ++n_download;
          }
        });
    });

  /* At random, assign descriptors to authorities such that:
   * - if d is a member of some downloadable[x], d is a member of some
   *   download_from[y].  (Everything we want to download, we try to download
   *   from somebody.)
   * - If d is a member of download_from[y], d is a member of downloadable[y].
   *   (We only try to download descriptors from authorities who claim to have
   *   them.)
   * - No d is a member of download_from[x] and download_from[y] s.t. x != y.
   *   (We don't try to download anything from two authorities concurrently.)
   */
  while (n_download) {
    int which_ns = crypto_rand_int(n);
    smartlist_t *dl = downloadable[which_ns];
    int idx;
    char *d;
    if (!smartlist_len(dl))
      continue;
    idx = crypto_rand_int(smartlist_len(dl));
    d = smartlist_get(dl, idx);
    if (! digestmap_get(map, d)) {
      smartlist_add(download_from[which_ns], d);
      digestmap_set(map, d, (void*) 1);
    }
    smartlist_del(dl, idx);
    --n_download;
  }

  /* Now, we can actually launch our requests. */
  for (i=0; i<n; ++i) {
    networkstatus_v2_t *ns = smartlist_get(networkstatus_v2_list, i);
    trusted_dir_server_t *ds =
      router_get_trusteddirserver_by_digest(ns->identity_digest);
    smartlist_t *dl = download_from[i];
    int pds_flags = PDS_RETRY_IF_NO_SERVERS;
    if (! authdir_mode_any_nonhidserv(options))
      pds_flags |= PDS_NO_EXISTING_SERVERDESC_FETCH; /* XXXX ignored*/

    if (!ds) {
      log_info(LD_DIR, "Networkstatus with no corresponding authority!");
      continue;
    }
    if (! smartlist_len(dl))
      continue;
    log_info(LD_DIR, "Requesting %d descriptors from authority \"%s\"",
             smartlist_len(dl), ds->nickname);
    for (j=0; j < smartlist_len(dl); j += MAX_DL_PER_REQUEST) {
      initiate_descriptor_downloads(&(ds->fake_status),
                                    DIR_PURPOSE_FETCH_SERVERDESC, dl, j,
                                    j+MAX_DL_PER_REQUEST, pds_flags);
    }
  }

  for (i=0; i<n; ++i) {
    smartlist_free(download_from[i]);
    smartlist_free(downloadable[i]);
  }
  tor_free(download_from);
  tor_free(downloadable);
  digestmap_free(map,NULL);
}

/** For any descriptor that we want that's currently listed in
 * <b>consensus</b>, download it as appropriate. */
void
update_consensus_router_descriptor_downloads(time_t now, int is_vote,
                                             networkstatus_t *consensus)
{
  or_options_t *options = get_options();
  digestmap_t *map = NULL;
  smartlist_t *no_longer_old = smartlist_create();
  smartlist_t *downloadable = smartlist_create();
  routerstatus_t *source = NULL;
  int authdir = authdir_mode(options);
  int n_delayed=0, n_have=0, n_would_reject=0, n_wouldnt_use=0,
    n_inprogress=0, n_in_oldrouters=0;

  if (directory_too_idle_to_fetch_descriptors(options, now))
    goto done;
  if (!consensus)
    goto done;

  if (is_vote) {
    /* where's it from, so we know whom to ask for descriptors */
    trusted_dir_server_t *ds;
    networkstatus_voter_info_t *voter = smartlist_get(consensus->voters, 0);
    tor_assert(voter);
    ds = trusteddirserver_get_by_v3_auth_digest(voter->identity_digest);
    if (ds)
      source = &(ds->fake_status);
    else
      log_warn(LD_DIR, "couldn't lookup source from vote?");
  }

  map = digestmap_new();
  list_pending_descriptor_downloads(map, 0);
  SMARTLIST_FOREACH_BEGIN(consensus->routerstatus_list, void *, rsp) {
      routerstatus_t *rs =
        is_vote ? &(((vote_routerstatus_t *)rsp)->status) : rsp;
      signed_descriptor_t *sd;
      if ((sd = router_get_by_descriptor_digest(rs->descriptor_digest))) {
        const routerinfo_t *ri;
        ++n_have;
        if (!(ri = router_get_by_id_digest(rs->identity_digest)) ||
            memcmp(ri->cache_info.signed_descriptor_digest,
                   sd->signed_descriptor_digest, DIGEST_LEN)) {
          /* We have a descriptor with this digest, but either there is no
           * entry in routerlist with the same ID (!ri), or there is one,
           * but the identity digest differs (memcmp).
           */
          smartlist_add(no_longer_old, sd);
          ++n_in_oldrouters; /* We have it in old_routers. */
        }
        continue; /* We have it already. */
      }
      if (digestmap_get(map, rs->descriptor_digest)) {
        ++n_inprogress;
        continue; /* We have an in-progress download. */
      }
      if (!download_status_is_ready(&rs->dl_status, now,
                                    MAX_ROUTERDESC_DOWNLOAD_FAILURES)) {
        ++n_delayed; /* Not ready for retry. */
        continue;
      }
      if (authdir && dirserv_would_reject_router(rs)) {
        ++n_would_reject;
        continue; /* We would throw it out immediately. */
      }
      if (!directory_caches_dir_info(options) &&
          !client_would_use_router(rs, now, options)) {
        ++n_wouldnt_use;
        continue; /* We would never use it ourself. */
      }
      if (is_vote && source) {
        char time_bufnew[ISO_TIME_LEN+1];
        char time_bufold[ISO_TIME_LEN+1];
        const routerinfo_t *oldrouter;
        oldrouter = router_get_by_id_digest(rs->identity_digest);
        format_iso_time(time_bufnew, rs->published_on);
        if (oldrouter)
          format_iso_time(time_bufold, oldrouter->cache_info.published_on);
        log_info(LD_DIR, "Learned about %s (%s vs %s) from %s's vote (%s)",
                 rs->nickname, time_bufnew,
                 oldrouter ? time_bufold : "none",
                 source->nickname, oldrouter ? "known" : "unknown");
      }
      smartlist_add(downloadable, rs->descriptor_digest);
  } SMARTLIST_FOREACH_END(rsp);

  if (!authdir_mode_handles_descs(options, ROUTER_PURPOSE_GENERAL)
      && smartlist_len(no_longer_old)) {
    routerlist_t *rl = router_get_routerlist();
    log_info(LD_DIR, "%d router descriptors listed in consensus are "
             "currently in old_routers; making them current.",
             smartlist_len(no_longer_old));
    SMARTLIST_FOREACH(no_longer_old, signed_descriptor_t *, sd, {
        const char *msg;
        was_router_added_t r;
        routerinfo_t *ri = routerlist_reparse_old(rl, sd);
        if (!ri) {
          log_warn(LD_BUG, "Failed to re-parse a router.");
          continue;
        }
        r = router_add_to_routerlist(ri, &msg, 1, 0);
        if (WRA_WAS_OUTDATED(r)) {
          log_warn(LD_DIR, "Couldn't add re-parsed router: %s",
                   msg?msg:"???");
        }
      });
    routerlist_assert_ok(rl);
  }

  log_info(LD_DIR,
           "%d router descriptors downloadable. %d delayed; %d present "
           "(%d of those were in old_routers); %d would_reject; "
           "%d wouldnt_use; %d in progress.",
           smartlist_len(downloadable), n_delayed, n_have, n_in_oldrouters,
           n_would_reject, n_wouldnt_use, n_inprogress);

  launch_descriptor_downloads(DIR_PURPOSE_FETCH_SERVERDESC,
                              downloadable, source, now);

  digestmap_free(map, NULL);
 done:
  smartlist_free(downloadable);
  smartlist_free(no_longer_old);
}

/** How often should we launch a server/authority request to be sure of getting
 * a guess for our IP? */
/*XXXX021 this info should come from netinfo cells or something, or we should
 * do this only when we aren't seeing incoming data. see bug 652. */
#define DUMMY_DOWNLOAD_INTERVAL (20*60)

/** Launch downloads for router status as needed. */
void
update_router_descriptor_downloads(time_t now)
{
  or_options_t *options = get_options();
  static time_t last_dummy_download = 0;
  if (should_delay_dir_fetches(options))
    return;
  if (directory_fetches_dir_info_early(options)) {
    update_router_descriptor_cache_downloads_v2(now);
  }

  update_consensus_router_descriptor_downloads(now, 0,
                  networkstatus_get_reasonably_live_consensus(now, FLAV_NS));

  /* XXXX021 we could be smarter here; see notes on bug 652. */
  /* XXXX NM Microdescs: if we're not fetching microdescriptors, we need
   * to make something else invoke this. */
  /* If we're a server that doesn't have a configured address, we rely on
   * directory fetches to learn when our address changes.  So if we haven't
   * tried to get any routerdescs in a long time, try a dummy fetch now. */
  if (!options->Address &&
      server_mode(options) &&
      last_routerdesc_download_attempted + DUMMY_DOWNLOAD_INTERVAL < now &&
      last_dummy_download + DUMMY_DOWNLOAD_INTERVAL < now) {
    last_dummy_download = now;
    directory_get_from_dirserver(DIR_PURPOSE_FETCH_SERVERDESC,
                                 ROUTER_PURPOSE_GENERAL, "authority.z",
                                 PDS_RETRY_IF_NO_SERVERS);
  }
}

/** Launch extrainfo downloads as needed. */
void
update_extrainfo_downloads(time_t now)
{
  or_options_t *options = get_options();
  routerlist_t *rl;
  smartlist_t *wanted;
  digestmap_t *pending;
  int old_routers, i;
  int n_no_ei = 0, n_pending = 0, n_have = 0, n_delay = 0;
  if (! options->DownloadExtraInfo)
    return;
  if (should_delay_dir_fetches(options))
    return;
  if (!router_have_minimum_dir_info())
    return;

  pending = digestmap_new();
  list_pending_descriptor_downloads(pending, 1);
  rl = router_get_routerlist();
  wanted = smartlist_create();
  for (old_routers = 0; old_routers < 2; ++old_routers) {
    smartlist_t *lst = old_routers ? rl->old_routers : rl->routers;
    for (i = 0; i < smartlist_len(lst); ++i) {
      signed_descriptor_t *sd;
      char *d;
      if (old_routers)
        sd = smartlist_get(lst, i);
      else
        sd = &((routerinfo_t*)smartlist_get(lst, i))->cache_info;
      if (sd->is_extrainfo)
        continue; /* This should never happen. */
      if (old_routers && !router_get_by_id_digest(sd->identity_digest))
        continue; /* Couldn't check the signature if we got it. */
      if (sd->extrainfo_is_bogus)
        continue;
      d = sd->extra_info_digest;
      if (tor_digest_is_zero(d)) {
        ++n_no_ei;
        continue;
      }
      if (eimap_get(rl->extra_info_map, d)) {
        ++n_have;
        continue;
      }
      if (!download_status_is_ready(&sd->ei_dl_status, now,
                                    MAX_ROUTERDESC_DOWNLOAD_FAILURES)) {
        ++n_delay;
        continue;
      }
      if (digestmap_get(pending, d)) {
        ++n_pending;
        continue;
      }
      smartlist_add(wanted, d);
    }
  }
  digestmap_free(pending, NULL);

  log_info(LD_DIR, "Extrainfo download status: %d router with no ei, %d "
           "with present ei, %d delaying, %d pending, %d downloadable.",
           n_no_ei, n_have, n_delay, n_pending, smartlist_len(wanted));

  smartlist_shuffle(wanted);
  for (i = 0; i < smartlist_len(wanted); i += MAX_DL_PER_REQUEST) {
    initiate_descriptor_downloads(NULL, DIR_PURPOSE_FETCH_EXTRAINFO,
                                  wanted, i, i + MAX_DL_PER_REQUEST,
                PDS_RETRY_IF_NO_SERVERS|PDS_NO_EXISTING_SERVERDESC_FETCH);
  }

  smartlist_free(wanted);
}

/** True iff, the last time we checked whether we had enough directory info
 * to build circuits, the answer was "yes". */
static int have_min_dir_info = 0;
/** True iff enough has changed since the last time we checked whether we had
 * enough directory info to build circuits that our old answer can no longer
 * be trusted. */
static int need_to_update_have_min_dir_info = 1;
/** String describing what we're missing before we have enough directory
 * info. */
static char dir_info_status[128] = "";

/** Return true iff we have enough networkstatus and router information to
 * start building circuits.  Right now, this means "more than half the
 * networkstatus documents, and at least 1/4 of expected routers." */
//XXX should consider whether we have enough exiting nodes here.
int
router_have_minimum_dir_info(void)
{
  if (PREDICT_UNLIKELY(need_to_update_have_min_dir_info)) {
    update_router_have_minimum_dir_info();
    need_to_update_have_min_dir_info = 0;
  }
  return have_min_dir_info;
}

/** Called when our internal view of the directory has changed.  This can be
 * when the authorities change, networkstatuses change, the list of routerdescs
 * changes, or number of running routers changes.
 */
void
router_dir_info_changed(void)
{
  need_to_update_have_min_dir_info = 1;
  rend_hsdir_routers_changed();
}

/** Return a string describing what we're missing before we have enough
 * directory info. */
const char *
get_dir_info_status_string(void)
{
  return dir_info_status;
}

/** Iterate over the servers listed in <b>consensus</b>, and count how many of
 * them seem like ones we'd use, and how many of <em>those</em> we have
 * descriptors for.  Store the former in *<b>num_usable</b> and the latter in
 * *<b>num_present</b>.  If <b>in_set</b> is non-NULL, only consider those
 * routers in <b>in_set</b>.
 */
static void
count_usable_descriptors(int *num_present, int *num_usable,
                         const networkstatus_t *consensus,
                         or_options_t *options, time_t now,
                         routerset_t *in_set)
{
  *num_present = 0, *num_usable=0;

  SMARTLIST_FOREACH(consensus->routerstatus_list, routerstatus_t *, rs,
     {
       if (in_set && ! routerset_contains_routerstatus(in_set, rs, -1))
         continue;
       if (client_would_use_router(rs, now, options)) {
         ++*num_usable; /* the consensus says we want it. */
         if (router_get_by_descriptor_digest(rs->descriptor_digest)) {
           /* we have the descriptor listed in the consensus. */
           ++*num_present;
         }
       }
     });

  log_debug(LD_DIR, "%d usable, %d present.", *num_usable, *num_present);
}

/** We just fetched a new set of descriptors. Compute how far through
 * the "loading descriptors" bootstrapping phase we are, so we can inform
 * the controller of our progress. */
int
count_loading_descriptors_progress(void)
{
  int num_present = 0, num_usable=0;
  time_t now = time(NULL);
  const networkstatus_t *consensus =
    networkstatus_get_reasonably_live_consensus(now, FLAV_NS);
  double fraction;

  if (!consensus)
    return 0; /* can't count descriptors if we have no list of them */

  count_usable_descriptors(&num_present, &num_usable,
                           consensus, get_options(), now, NULL);

  if (num_usable == 0)
    return 0; /* don't div by 0 */
  fraction = num_present / (num_usable/4.);
  if (fraction > 1.0)
    return 0; /* it's not the number of descriptors holding us back */
  return BOOTSTRAP_STATUS_LOADING_DESCRIPTORS + (int)
    (fraction*(BOOTSTRAP_STATUS_CONN_OR-1 -
               BOOTSTRAP_STATUS_LOADING_DESCRIPTORS));
}

/** Change the value of have_min_dir_info, setting it true iff we have enough
 * network and router information to build circuits.  Clear the value of
 * need_to_update_have_min_dir_info. */
static void
update_router_have_minimum_dir_info(void)
{
  int num_present = 0, num_usable=0;
  time_t now = time(NULL);
  int res;
  or_options_t *options = get_options();
  const networkstatus_t *consensus =
    networkstatus_get_reasonably_live_consensus(now, FLAV_NS);

  if (!consensus) {
    if (!networkstatus_get_latest_consensus())
      strlcpy(dir_info_status, "We have no network-status consensus.",
              sizeof(dir_info_status));
    else
      strlcpy(dir_info_status, "We have no recent network-status consensus.",
              sizeof(dir_info_status));
    res = 0;
    goto done;
  }

  if (should_delay_dir_fetches(get_options())) {
    log_notice(LD_DIR, "no known bridge descriptors running yet; stalling");
    strlcpy(dir_info_status, "No live bridge descriptors.",
            sizeof(dir_info_status));
    res = 0;
    goto done;
  }

  count_usable_descriptors(&num_present, &num_usable, consensus, options, now,
                           NULL);

  if (num_present < num_usable/4) {
    tor_snprintf(dir_info_status, sizeof(dir_info_status),
            "We have only %d/%d usable descriptors.", num_present, num_usable);
    res = 0;
    control_event_bootstrap(BOOTSTRAP_STATUS_REQUESTING_DESCRIPTORS, 0);
    goto done;
  } else if (num_present < 2) {
    tor_snprintf(dir_info_status, sizeof(dir_info_status),
                 "Only %d descriptor%s here and believed reachable!",
                 num_present, num_present ? "" : "s");
    res = 0;
    goto done;
  }

  /* Check for entry nodes. */
  if (options->EntryNodes) {
    count_usable_descriptors(&num_present, &num_usable, consensus, options,
                             now, options->EntryNodes);

    if (!num_usable || !num_present) {
      tor_snprintf(dir_info_status, sizeof(dir_info_status),
                   "We have only %d/%d usable entry node descriptors.",
                   num_present, num_usable);
      res = 0;
      goto done;
    }
  }

  res = 1;

 done:
  if (res && !have_min_dir_info) {
    log(LOG_NOTICE, LD_DIR,
        "We now have enough directory information to build circuits.");
    control_event_client_status(LOG_NOTICE, "ENOUGH_DIR_INFO");
    control_event_bootstrap(BOOTSTRAP_STATUS_CONN_OR, 0);
  }
  if (!res && have_min_dir_info) {
    int quiet = directory_too_idle_to_fetch_descriptors(options, now);
    log(quiet ? LOG_INFO : LOG_NOTICE, LD_DIR,
        "Our directory information is no longer up-to-date "
        "enough to build circuits: %s", dir_info_status);

    /* a) make us log when we next complete a circuit, so we know when Tor
     * is back up and usable, and b) disable some activities that Tor
     * should only do while circuits are working, like reachability tests
     * and fetching bridge descriptors only over circuits. */
    can_complete_circuit = 0;

    control_event_client_status(LOG_NOTICE, "NOT_ENOUGH_DIR_INFO");
  }
  have_min_dir_info = res;
  need_to_update_have_min_dir_info = 0;
}

/** Reset the descriptor download failure count on all routers, so that we
 * can retry any long-failed routers immediately.
 */
void
router_reset_descriptor_download_failures(void)
{
  networkstatus_reset_download_failures();
  last_routerdesc_download_attempted = 0;
  if (!routerlist)
    return;
  SMARTLIST_FOREACH(routerlist->routers, routerinfo_t *, ri,
  {
    download_status_reset(&ri->cache_info.ei_dl_status);
  });
  SMARTLIST_FOREACH(routerlist->old_routers, signed_descriptor_t *, sd,
  {
    download_status_reset(&sd->ei_dl_status);
  });
}

/** Any changes in a router descriptor's publication time larger than this are
 * automatically non-cosmetic. */
#define ROUTER_MAX_COSMETIC_TIME_DIFFERENCE (12*60*60)

/** We allow uptime to vary from how much it ought to be by this much. */
#define ROUTER_ALLOW_UPTIME_DRIFT (6*60*60)

/** Return true iff the only differences between r1 and r2 are such that
 * would not cause a recent (post 0.1.1.6) dirserver to republish.
 */
int
router_differences_are_cosmetic(const routerinfo_t *r1, const routerinfo_t *r2)
{
  time_t r1pub, r2pub;
  long time_difference;
  tor_assert(r1 && r2);

  /* r1 should be the one that was published first. */
  if (r1->cache_info.published_on > r2->cache_info.published_on) {
    const routerinfo_t *ri_tmp = r2;
    r2 = r1;
    r1 = ri_tmp;
  }

  /* If any key fields differ, they're different. */
  if (strcasecmp(r1->address, r2->address) ||
      strcasecmp(r1->nickname, r2->nickname) ||
      r1->or_port != r2->or_port ||
      r1->dir_port != r2->dir_port ||
      r1->purpose != r2->purpose ||
      crypto_pk_cmp_keys(r1->onion_pkey, r2->onion_pkey) ||
      crypto_pk_cmp_keys(r1->identity_pkey, r2->identity_pkey) ||
      strcasecmp(r1->platform, r2->platform) ||
      (r1->contact_info && !r2->contact_info) || /* contact_info is optional */
      (!r1->contact_info && r2->contact_info) ||
      (r1->contact_info && r2->contact_info &&
       strcasecmp(r1->contact_info, r2->contact_info)) ||
      r1->is_hibernating != r2->is_hibernating ||
      cmp_addr_policies(r1->exit_policy, r2->exit_policy))
    return 0;
  if ((r1->declared_family == NULL) != (r2->declared_family == NULL))
    return 0;
  if (r1->declared_family && r2->declared_family) {
    int i, n;
    if (smartlist_len(r1->declared_family)!=smartlist_len(r2->declared_family))
      return 0;
    n = smartlist_len(r1->declared_family);
    for (i=0; i < n; ++i) {
      if (strcasecmp(smartlist_get(r1->declared_family, i),
                     smartlist_get(r2->declared_family, i)))
        return 0;
    }
  }

  /* Did bandwidth change a lot? */
  if ((r1->bandwidthcapacity < r2->bandwidthcapacity/2) ||
      (r2->bandwidthcapacity < r1->bandwidthcapacity/2))
    return 0;

  /* Did the bandwidthrate or bandwidthburst change? */
  if ((r1->bandwidthrate != r2->bandwidthrate) ||
      (r1->bandwidthburst != r2->bandwidthburst))
    return 0;

  /* Did more than 12 hours pass? */
  if (r1->cache_info.published_on + ROUTER_MAX_COSMETIC_TIME_DIFFERENCE
      < r2->cache_info.published_on)
    return 0;

  /* Did uptime fail to increase by approximately the amount we would think,
   * give or take some slop? */
  r1pub = r1->cache_info.published_on;
  r2pub = r2->cache_info.published_on;
  time_difference = labs(r2->uptime - (r1->uptime + (r2pub - r1pub)));
  if (time_difference > ROUTER_ALLOW_UPTIME_DRIFT &&
      time_difference > r1->uptime * .05 &&
      time_difference > r2->uptime * .05)
    return 0;

  /* Otherwise, the difference is cosmetic. */
  return 1;
}

/** Check whether <b>ri</b> (a.k.a. sd) is a router compatible with the
 * extrainfo document
 * <b>ei</b>.  If no router is compatible with <b>ei</b>, <b>ei</b> should be
 * dropped.  Return 0 for "compatible", return 1 for "reject, and inform
 * whoever uploaded <b>ei</b>, and return -1 for "reject silently.".  If
 * <b>msg</b> is present, set *<b>msg</b> to a description of the
 * incompatibility (if any).
 **/
int
routerinfo_incompatible_with_extrainfo(const routerinfo_t *ri,
                                       extrainfo_t *ei,
                                       signed_descriptor_t *sd,
                                       const char **msg)
{
  int digest_matches, r=1;
  tor_assert(ri);
  tor_assert(ei);
  if (!sd)
    sd = (signed_descriptor_t*)&ri->cache_info;

  if (ei->bad_sig) {
    if (msg) *msg = "Extrainfo signature was bad, or signed with wrong key.";
    return 1;
  }

  digest_matches = !memcmp(ei->cache_info.signed_descriptor_digest,
                           sd->extra_info_digest, DIGEST_LEN);

  /* The identity must match exactly to have been generated at the same time
   * by the same router. */
  if (memcmp(ri->cache_info.identity_digest, ei->cache_info.identity_digest,
             DIGEST_LEN)) {
    if (msg) *msg = "Extrainfo nickname or identity did not match routerinfo";
    goto err; /* different servers */
  }

  if (ei->pending_sig) {
    char signed_digest[128];
    if (crypto_pk_public_checksig(ri->identity_pkey,
                       signed_digest, sizeof(signed_digest),
                       ei->pending_sig, ei->pending_sig_len) != DIGEST_LEN ||
        memcmp(signed_digest, ei->cache_info.signed_descriptor_digest,
               DIGEST_LEN)) {
      ei->bad_sig = 1;
      tor_free(ei->pending_sig);
      if (msg) *msg = "Extrainfo signature bad, or signed with wrong key";
      goto err; /* Bad signature, or no match. */
    }

    ei->cache_info.send_unencrypted = ri->cache_info.send_unencrypted;
    tor_free(ei->pending_sig);
  }

  if (ei->cache_info.published_on < sd->published_on) {
    if (msg) *msg = "Extrainfo published time did not match routerdesc";
    goto err;
  } else if (ei->cache_info.published_on > sd->published_on) {
    if (msg) *msg = "Extrainfo published time did not match routerdesc";
    r = -1;
    goto err;
  }

  if (!digest_matches) {
    if (msg) *msg = "Extrainfo digest did not match value from routerdesc";
    goto err; /* Digest doesn't match declared value. */
  }

  return 0;
 err:
  if (digest_matches) {
    /* This signature was okay, and the digest was right: This is indeed the
     * corresponding extrainfo.  But insanely, it doesn't match the routerinfo
     * that lists it.  Don't try to fetch this one again. */
    sd->extrainfo_is_bogus = 1;
  }

  return r;
}

/** Assert that the internal representation of <b>rl</b> is
 * self-consistent. */
void
routerlist_assert_ok(const routerlist_t *rl)
{
  routerinfo_t *r2;
  signed_descriptor_t *sd2;
  if (!rl)
    return;
  SMARTLIST_FOREACH(rl->routers, routerinfo_t *, r,
  {
    r2 = rimap_get(rl->identity_map, r->cache_info.identity_digest);
    tor_assert(r == r2);
    sd2 = sdmap_get(rl->desc_digest_map,
                    r->cache_info.signed_descriptor_digest);
    tor_assert(&(r->cache_info) == sd2);
    tor_assert(r->cache_info.routerlist_index == r_sl_idx);
    /* XXXX
     *
     *   Hoo boy.  We need to fix this one, and the fix is a bit tricky, so
     * commenting this out is just a band-aid.
     *
     *   The problem is that, although well-behaved router descriptors
     * should never have the same value for their extra_info_digest, it's
     * possible for ill-behaved routers to claim whatever they like there.
     *
     *   The real answer is to trash desc_by_eid_map and instead have
     * something that indicates for a given extra-info digest we want,
     * what its download status is.  We'll do that as a part of routerlist
     * refactoring once consensus directories are in.  For now,
     * this rep violation is probably harmless: an adversary can make us
     * reset our retry count for an extrainfo, but that's not the end
     * of the world.  Changing the representation in 0.2.0.x would just
     * destabilize the codebase.
    if (!tor_digest_is_zero(r->cache_info.extra_info_digest)) {
      signed_descriptor_t *sd3 =
        sdmap_get(rl->desc_by_eid_map, r->cache_info.extra_info_digest);
      tor_assert(sd3 == &(r->cache_info));
    }
    */
  });
  SMARTLIST_FOREACH(rl->old_routers, signed_descriptor_t *, sd,
  {
    r2 = rimap_get(rl->identity_map, sd->identity_digest);
    tor_assert(sd != &(r2->cache_info));
    sd2 = sdmap_get(rl->desc_digest_map, sd->signed_descriptor_digest);
    tor_assert(sd == sd2);
    tor_assert(sd->routerlist_index == sd_sl_idx);
    /* XXXX see above.
    if (!tor_digest_is_zero(sd->extra_info_digest)) {
      signed_descriptor_t *sd3 =
        sdmap_get(rl->desc_by_eid_map, sd->extra_info_digest);
      tor_assert(sd3 == sd);
    }
    */
  });

  RIMAP_FOREACH(rl->identity_map, d, r) {
    tor_assert(!memcmp(r->cache_info.identity_digest, d, DIGEST_LEN));
  } DIGESTMAP_FOREACH_END;
  SDMAP_FOREACH(rl->desc_digest_map, d, sd) {
    tor_assert(!memcmp(sd->signed_descriptor_digest, d, DIGEST_LEN));
  } DIGESTMAP_FOREACH_END;
  SDMAP_FOREACH(rl->desc_by_eid_map, d, sd) {
    tor_assert(!tor_digest_is_zero(d));
    tor_assert(sd);
    tor_assert(!memcmp(sd->extra_info_digest, d, DIGEST_LEN));
  } DIGESTMAP_FOREACH_END;
  EIMAP_FOREACH(rl->extra_info_map, d, ei) {
    signed_descriptor_t *sd;
    tor_assert(!memcmp(ei->cache_info.signed_descriptor_digest,
                       d, DIGEST_LEN));
    sd = sdmap_get(rl->desc_by_eid_map,
                   ei->cache_info.signed_descriptor_digest);
    // tor_assert(sd); // XXXX see above
    if (sd) {
      tor_assert(!memcmp(ei->cache_info.signed_descriptor_digest,
                         sd->extra_info_digest, DIGEST_LEN));
    }
  } DIGESTMAP_FOREACH_END;
}

/** Allocate and return a new string representing the contact info
 * and platform string for <b>router</b>,
 * surrounded by quotes and using standard C escapes.
 *
 * THIS FUNCTION IS NOT REENTRANT.  Don't call it from outside the main
 * thread.  Also, each call invalidates the last-returned value, so don't
 * try log_warn(LD_GENERAL, "%s %s", esc_router_info(a), esc_router_info(b));
 *
 * If <b>router</b> is NULL, it just frees its internal memory and returns.
 */
const char *
esc_router_info(const routerinfo_t *router)
{
  static char *info=NULL;
  char *esc_contact, *esc_platform;
  size_t len;
  tor_free(info);

  if (!router)
    return NULL; /* we're exiting; just free the memory we use */

  esc_contact = esc_for_log(router->contact_info);
  esc_platform = esc_for_log(router->platform);

  len = strlen(esc_contact)+strlen(esc_platform)+32;
  info = tor_malloc(len);
  tor_snprintf(info, len, "Contact %s, Platform %s", esc_contact,
               esc_platform);
  tor_free(esc_contact);
  tor_free(esc_platform);

  return info;
}

/** Helper for sorting: compare two routerinfos by their identity
 * digest. */
static int
_compare_routerinfo_by_id_digest(const void **a, const void **b)
{
  routerinfo_t *first = *(routerinfo_t **)a, *second = *(routerinfo_t **)b;
  return memcmp(first->cache_info.identity_digest,
                second->cache_info.identity_digest,
                DIGEST_LEN);
}

/** Sort a list of routerinfo_t in ascending order of identity digest. */
void
routers_sort_by_identity(smartlist_t *routers)
{
  smartlist_sort(routers, _compare_routerinfo_by_id_digest);
}

/** A routerset specifies constraints on a set of possible routerinfos, based
 * on their names, identities, or addresses.  It is optimized for determining
 * whether a router is a member or not, in O(1+P) time, where P is the number
 * of address policy constraints. */
struct routerset_t {
  /** A list of strings for the elements of the policy.  Each string is either
   * a nickname, a hexadecimal identity fingerprint, or an address policy.  A
   * router belongs to the set if its nickname OR its identity OR its address
   * matches an entry here. */
  smartlist_t *list;
  /** A map from lowercase nicknames of routers in the set to (void*)1 */
  strmap_t *names;
  /** A map from identity digests routers in the set to (void*)1 */
  digestmap_t *digests;
  /** An address policy for routers in the set.  For implementation reasons,
   * a router belongs to the set if it is _rejected_ by this policy. */
  smartlist_t *policies;

  /** A human-readable description of what this routerset is for.  Used in
   * log messages. */
  char *description;

  /** A list of the country codes in this set. */
  smartlist_t *country_names;
  /** Total number of countries we knew about when we built <b>countries</b>.*/
  int n_countries;
  /** Bit array mapping the return value of geoip_get_country() to 1 iff the
   * country is a member of this routerset.  Note that we MUST call
   * routerset_refresh_countries() whenever the geoip country list is
   * reloaded. */
  bitarray_t *countries;
};

/** Return a new empty routerset. */
routerset_t *
routerset_new(void)
{
  routerset_t *result = tor_malloc_zero(sizeof(routerset_t));
  result->list = smartlist_create();
  result->names = strmap_new();
  result->digests = digestmap_new();
  result->policies = smartlist_create();
  result->country_names = smartlist_create();
  return result;
}

/** If <b>c</b> is a country code in the form {cc}, return a newly allocated
 * string holding the "cc" part.  Else, return NULL. */
static char *
routerset_get_countryname(const char *c)
{
  char *country;

  if (strlen(c) < 4 || c[0] !='{' || c[3] !='}')
    return NULL;

  country = tor_strndup(c+1, 2);
  tor_strlower(country);
  return country;
}

/** Update the routerset's <b>countries</b> bitarray_t. Called whenever
 * the GeoIP database is reloaded.
 */
void
routerset_refresh_countries(routerset_t *target)
{
  int cc;
  bitarray_free(target->countries);

  if (!geoip_is_loaded()) {
    target->countries = NULL;
    target->n_countries = 0;
    return;
  }
  target->n_countries = geoip_get_n_countries();
  target->countries = bitarray_init_zero(target->n_countries);
  SMARTLIST_FOREACH_BEGIN(target->country_names, const char *, country) {
    cc = geoip_get_country(country);
    if (cc >= 0) {
      tor_assert(cc < target->n_countries);
      bitarray_set(target->countries, cc);
    } else {
      log(LOG_WARN, LD_CONFIG, "Country code '%s' is not recognized.",
          country);
    }
  } SMARTLIST_FOREACH_END(country);
}

/** Parse the string <b>s</b> to create a set of routerset entries, and add
 * them to <b>target</b>.  In log messages, refer to the string as
 * <b>description</b>.  Return 0 on success, -1 on failure.
 *
 * Three kinds of elements are allowed in routersets: nicknames, IP address
 * patterns, and fingerprints.  They may be surrounded by optional space, and
 * must be separated by commas.
 */
int
routerset_parse(routerset_t *target, const char *s, const char *description)
{
  int r = 0;
  int added_countries = 0;
  char *countryname;
  smartlist_t *list = smartlist_create();
  smartlist_split_string(list, s, ",",
                         SPLIT_SKIP_SPACE | SPLIT_IGNORE_BLANK, 0);
  SMARTLIST_FOREACH_BEGIN(list, char *, nick) {
      addr_policy_t *p;
      if (is_legal_hexdigest(nick)) {
        char d[DIGEST_LEN];
        if (*nick == '$')
          ++nick;
        log_debug(LD_CONFIG, "Adding identity %s to %s", nick, description);
        base16_decode(d, sizeof(d), nick, HEX_DIGEST_LEN);
        digestmap_set(target->digests, d, (void*)1);
      } else if (is_legal_nickname(nick)) {
        log_debug(LD_CONFIG, "Adding nickname %s to %s", nick, description);
        strmap_set_lc(target->names, nick, (void*)1);
      } else if ((countryname = routerset_get_countryname(nick)) != NULL) {
        log_debug(LD_CONFIG, "Adding country %s to %s", nick,
                  description);
        smartlist_add(target->country_names, countryname);
        added_countries = 1;
      } else if ((strchr(nick,'.') || strchr(nick, '*')) &&
                 (p = router_parse_addr_policy_item_from_string(
                                     nick, ADDR_POLICY_REJECT))) {
        log_debug(LD_CONFIG, "Adding address %s to %s", nick, description);
        smartlist_add(target->policies, p);
      } else {
        log_warn(LD_CONFIG, "Entry '%s' in %s is misformed.", nick,
                 description);
        r = -1;
        tor_free(nick);
        SMARTLIST_DEL_CURRENT(list, nick);
      }
  } SMARTLIST_FOREACH_END(nick);
  smartlist_add_all(target->list, list);
  smartlist_free(list);
  if (added_countries)
    routerset_refresh_countries(target);
  return r;
}

/** Called when we change a node set, or when we reload the geoip list:
 * recompute all country info in all configuration node sets and in the
 * routerlist. */
void
refresh_all_country_info(void)
{
  or_options_t *options = get_options();

  if (options->EntryNodes)
    routerset_refresh_countries(options->EntryNodes);
  if (options->ExitNodes)
    routerset_refresh_countries(options->ExitNodes);
  if (options->ExcludeNodes)
    routerset_refresh_countries(options->ExcludeNodes);
  if (options->ExcludeExitNodes)
    routerset_refresh_countries(options->ExcludeExitNodes);
  if (options->_ExcludeExitNodesUnion)
    routerset_refresh_countries(options->_ExcludeExitNodesUnion);

  nodelist_refresh_countries();
}

/** Add all members of the set <b>source</b> to <b>target</b>. */
void
routerset_union(routerset_t *target, const routerset_t *source)
{
  char *s;
  tor_assert(target);
  if (!source || !source->list)
    return;
  s = routerset_to_string(source);
  routerset_parse(target, s, "other routerset");
  tor_free(s);
}

/** Return true iff <b>set</b> lists only nicknames and digests, and includes
 * no IP ranges or countries. */
int
routerset_is_list(const routerset_t *set)
{
  return smartlist_len(set->country_names) == 0 &&
    smartlist_len(set->policies) == 0;
}

/** Return true iff we need a GeoIP IP-to-country database to make sense of
 * <b>set</b>. */
int
routerset_needs_geoip(const routerset_t *set)
{
  return set && smartlist_len(set->country_names);
}

/** Return true iff there are no entries in <b>set</b>. */
static int
routerset_is_empty(const routerset_t *set)
{
  return !set || smartlist_len(set->list) == 0;
}

/** Helper.  Return true iff <b>set</b> contains a router based on the other
 * provided fields.  Return higher values for more specific subentries: a
 * single router is more specific than an address range of routers, which is
 * more specific in turn than a country code.
 *
 * (If country is -1, then we take the country
 * from addr.) */
static int
routerset_contains(const routerset_t *set, const tor_addr_t *addr,
                   uint16_t orport,
                   const char *nickname, const char *id_digest,
                   country_t country)
{
  if (!set || !set->list) return 0;
  if (nickname && strmap_get_lc(set->names, nickname))
    return 4;
  if (id_digest && digestmap_get(set->digests, id_digest))
    return 4;
  if (addr && compare_tor_addr_to_addr_policy(addr, orport, set->policies)
      == ADDR_POLICY_REJECTED)
    return 3;
  if (set->countries) {
    if (country < 0 && addr)
      country = geoip_get_country_by_ip(tor_addr_to_ipv4h(addr));

    if (country >= 0 && country < set->n_countries &&
        bitarray_is_set(set->countries, country))
      return 2;
  }
  return 0;
}

/** Return true iff we can tell that <b>ei</b> is a member of <b>set</b>. */
int
routerset_contains_extendinfo(const routerset_t *set, const extend_info_t *ei)
{
  return routerset_contains(set,
                            &ei->addr,
                            ei->port,
                            ei->nickname,
                            ei->identity_digest,
                            -1 /*country*/);
}

/** Return true iff <b>ri</b> is in <b>set</b>.  If country is <b>-1</b>, we
 * look up the country. */
int
routerset_contains_router(const routerset_t *set, const routerinfo_t *ri,
                          country_t country)
{
  tor_addr_t addr;
  tor_addr_from_ipv4h(&addr, ri->addr);
  return routerset_contains(set,
                            &addr,
                            ri->or_port,
                            ri->nickname,
                            ri->cache_info.identity_digest,
                            country);
}

/** Return true iff <b>rs</b> is in <b>set</b>.  If country is <b>-1</b>, we
 * look up the country. */
int
routerset_contains_routerstatus(const routerset_t *set,
                                const routerstatus_t *rs,
                                country_t country)
{
  tor_addr_t addr;
  tor_addr_from_ipv4h(&addr, rs->addr);
  return routerset_contains(set,
                            &addr,
                            rs->or_port,
                            rs->nickname,
                            rs->identity_digest,
                            country);
}

/** Return true iff <b>node</b> is in <b>set</b>. */
int
routerset_contains_node(const routerset_t *set, const node_t *node)
{
  if (node->rs)
    return routerset_contains_routerstatus(set, node->rs, node->country);
  else if (node->ri)
    return routerset_contains_router(set, node->ri, node->country);
  else
    return 0;
}

/** Add every known node_t that is a member of <b>routerset</b> to
 * <b>out</b>.  If <b>running_only</b>, only add the running ones. */
void
routerset_get_all_nodes(smartlist_t *out, const routerset_t *routerset,
                        int running_only)
{ /* XXXX MOVE */
  tor_assert(out);
  if (!routerset || !routerset->list)
    return;

  if (routerset_is_list(routerset)) {
    /* No routers are specified by type; all are given by name or digest.
     * we can do a lookup in O(len(list)). */
    SMARTLIST_FOREACH(routerset->list, const char *, name, {
        const node_t *node = node_get_by_nickname(name, 1);
        if (node) {
          if (!running_only || node->is_running)
            smartlist_add(out, (void*)node);
        }
    });
  } else {
    /* We need to iterate over the routerlist to get all the ones of the
     * right kind. */
    smartlist_t *nodes = nodelist_get_list();
    SMARTLIST_FOREACH(nodes, const node_t *, node, {
        if (running_only && !node->is_running)
          continue;
        if (routerset_contains_node(routerset, node))
          smartlist_add(out, (void*)node);
    });
  }
}

/** Add to <b>target</b> every node_t from <b>source</b> except:
 *
 * 1) Don't add it if <b>include</b> is non-empty and the relay isn't in
 * <b>include</b>; and
 * 2) Don't add it if <b>exclude</b> is non-empty and the relay is
 * excluded in a more specific fashion by <b>exclude</b>.
 * 3) If <b>running_only</b>, don't add non-running routers.
 */
void
routersets_get_node_disjunction(smartlist_t *target,
                           const smartlist_t *source,
                           const routerset_t *include,
                           const routerset_t *exclude, int running_only)
{
  SMARTLIST_FOREACH(source, const node_t *, node, {
    int include_result;
    if (running_only && !node->is_running)
      continue;
    if (!routerset_is_empty(include))
      include_result = routerset_contains_node(include, node);
    else
      include_result = 1;

    if (include_result) {
      int exclude_result = routerset_contains_node(exclude, node);
      if (include_result >= exclude_result)
        smartlist_add(target, (void*)node);
    }
  });
}

/** Remove every node_t from <b>lst</b> that is in <b>routerset</b>. */
void
routerset_subtract_nodes(smartlist_t *lst, const routerset_t *routerset)
{ /*XXXX MOVE ? */
  tor_assert(lst);
  if (!routerset)
    return;
  SMARTLIST_FOREACH(lst, const node_t *, node, {
      if (routerset_contains_node(routerset, node)) {
        //log_debug(LD_DIR, "Subtracting %s",r->nickname);
        SMARTLIST_DEL_CURRENT(lst, node);
      }
    });
}

/** Return a new string that when parsed by routerset_parse_string() will
 * yield <b>set</b>. */
char *
routerset_to_string(const routerset_t *set)
{
  if (!set || !set->list)
    return tor_strdup("");
  return smartlist_join_strings(set->list, ",", 0, NULL);
}

/** Helper: return true iff old and new are both NULL, or both non-NULL
 * equal routersets. */
int
routerset_equal(const routerset_t *old, const routerset_t *new)
{
  if (old == NULL && new == NULL)
    return 1;
  else if (old == NULL || new == NULL)
    return 0;

  if (smartlist_len(old->list) != smartlist_len(new->list))
    return 0;

  SMARTLIST_FOREACH(old->list, const char *, cp1, {
    const char *cp2 = smartlist_get(new->list, cp1_sl_idx);
    if (strcmp(cp1, cp2))
      return 0;
  });

  return 1;
}

/** Free all storage held in <b>routerset</b>. */
void
routerset_free(routerset_t *routerset)
{
  if (!routerset)
    return;

  SMARTLIST_FOREACH(routerset->list, char *, cp, tor_free(cp));
  smartlist_free(routerset->list);
  SMARTLIST_FOREACH(routerset->policies, addr_policy_t *, p,
                    addr_policy_free(p));
  smartlist_free(routerset->policies);
  SMARTLIST_FOREACH(routerset->country_names, char *, cp, tor_free(cp));
  smartlist_free(routerset->country_names);

  strmap_free(routerset->names, NULL);
  digestmap_free(routerset->digests, NULL);
  bitarray_free(routerset->countries);
  tor_free(routerset);
}

/** Refresh the country code of <b>ri</b>.  This function MUST be called on
 * each router when the GeoIP database is reloaded, and on all new routers. */
void
node_set_country(node_t *node)
{
  if (node->rs)
    node->country = geoip_get_country_by_ip(node->rs->addr);
  else if (node->ri)
    node->country = geoip_get_country_by_ip(node->ri->addr);
  else
    node->country = -1;
}

/** Set the country code of all routers in the routerlist. */
void
nodelist_refresh_countries(void) /* MOVE */
{
  smartlist_t *nodes = nodelist_get_list();
  SMARTLIST_FOREACH(nodes, node_t *, node,
                    node_set_country(node));
}

/** Determine the routers that are responsible for <b>id</b> (binary) and
 * add pointers to those routers' routerstatus_t to <b>responsible_dirs</b>.
 * Return -1 if we're returning an empty smartlist, else return 0.
 */
int
hid_serv_get_responsible_directories(smartlist_t *responsible_dirs,
                                     const char *id)
{
  int start, found, n_added = 0, i;
  networkstatus_t *c = networkstatus_get_latest_consensus();
  int use_begindir = get_options()->TunnelDirConns;
  if (!c || !smartlist_len(c->routerstatus_list)) {
    log_warn(LD_REND, "We don't have a consensus, so we can't perform v2 "
             "rendezvous operations.");
    return -1;
  }
  tor_assert(id);
  start = networkstatus_vote_find_entry_idx(c, id, &found);
  if (start == smartlist_len(c->routerstatus_list)) start = 0;
  i = start;
  do {
    routerstatus_t *r = smartlist_get(c->routerstatus_list, i);
    if (r->is_hs_dir) {
      if (r->dir_port || use_begindir)
        smartlist_add(responsible_dirs, r);
      else
        log_info(LD_REND, "Not adding router '%s' to list of responsible "
                 "hidden service directories, because we have no way of "
                 "reaching it.", r->nickname);
      if (++n_added == REND_NUMBER_OF_CONSECUTIVE_REPLICAS)
        break;
    }
    if (++i == smartlist_len(c->routerstatus_list))
      i = 0;
  } while (i != start);

  /* Even though we don't have the desired number of hidden service
   * directories, be happy if we got any. */
  return smartlist_len(responsible_dirs) ? 0 : -1;
}

/** Return true if this node is currently acting as hidden service
 * directory, false otherwise. */
int
hid_serv_acting_as_directory(void)
{
  const routerinfo_t *me = router_get_my_routerinfo();
  networkstatus_t *c;
  const routerstatus_t *rs;
  if (!me)
    return 0;
  if (!get_options()->HidServDirectoryV2) {
    log_info(LD_REND, "We are not acting as hidden service directory, "
                      "because we have not been configured as such.");
    return 0;
  }
  if (!(c = networkstatus_get_latest_consensus())) {
    log_info(LD_REND, "There's no consensus, so I can't tell if I'm a hidden "
             "service directory");
    return 0;
  }
  rs = networkstatus_vote_find_entry(c, me->cache_info.identity_digest);
  if (!rs) {
    log_info(LD_REND, "We're not listed in the consensus, so we're not "
             "being a hidden service directory.");
    return 0;
  }
  if (!rs->is_hs_dir) {
    log_info(LD_REND, "We're not listed as a hidden service directory in "
             "the consensus, so we won't be one.");
    return 0;
  }
  return 1;
}

/** Return true if this node is responsible for storing the descriptor ID
 * in <b>query</b> and false otherwise. */
int
hid_serv_responsible_for_desc_id(const char *query)
{
  const routerinfo_t *me;
  routerstatus_t *last_rs;
  const char *my_id, *last_id;
  int result;
  smartlist_t *responsible;
  if (!hid_serv_acting_as_directory())
    return 0;
  if (!(me = router_get_my_routerinfo()))
    return 0; /* This is redundant, but let's be paranoid. */
  my_id = me->cache_info.identity_digest;
  responsible = smartlist_create();
  if (hid_serv_get_responsible_directories(responsible, query) < 0) {
    smartlist_free(responsible);
    return 0;
  }
  last_rs = smartlist_get(responsible, smartlist_len(responsible)-1);
  last_id = last_rs->identity_digest;
  result = rend_id_is_in_interval(my_id, query, last_id);
  smartlist_free(responsible);
  return result;
}
<|MERGE_RESOLUTION|>--- conflicted
+++ resolved
@@ -1726,20 +1726,11 @@
   SMARTLIST_FOREACH_BEGIN(sl, const node_t *, node) {
     int is_exit = 0, is_guard = 0, is_dir = 0, this_bw = 0, is_me = 0;
     double weight = 1;
-<<<<<<< HEAD
-    is_exit = node->is_exit;
+    is_exit = node->is_exit && ! node->is_bad_exit;
     is_guard = node->is_possible_guard;
     is_dir = node_is_dir(node);
     if (node->rs) {
       if (!node->rs->has_bandwidth) {
-=======
-    if (statuses) {
-      routerstatus_t *status = smartlist_get(sl, i);
-      is_exit = status->is_exit && !status->is_bad_exit;
-      is_guard = status->is_possible_guard;
-      is_dir = (status->dir_port != 0);
-      if (!status->has_bandwidth) {
->>>>>>> e9803aa7
         tor_free(bandwidths);
         /* This should never happen, unless all the authorites downgrade
          * to 0.2.0 or rogue routerstatuses get inserted into our consensus. */
@@ -1754,26 +1745,8 @@
       this_bw = bridge_get_advertised_bandwidth_bounded(node->ri);
       have_unknown = 1;
     } else {
-<<<<<<< HEAD
       /* We can't use this one. */
       continue;
-=======
-      routerstatus_t *rs;
-      routerinfo_t *router = smartlist_get(sl, i);
-      rs = router_get_consensus_status_by_id(
-             router->cache_info.identity_digest);
-      is_exit = router->is_exit && !router->is_bad_exit;
-      is_guard = router->is_possible_guard;
-      is_dir = (router->dir_port != 0);
-      if (rs && rs->has_bandwidth) {
-        this_bw = kb_to_bytes(rs->bandwidth);
-      } else { /* bridge or other descriptor not in our consensus */
-        this_bw = bridge_get_advertised_bandwidth_bounded(router);
-        have_unknown = 1;
-      }
-      if (router_digest_is_me(router->cache_info.identity_digest))
-        is_me = 1;
->>>>>>> e9803aa7
     }
     is_me = router_digest_is_me(node->identity);
 
