/* Copyright (c) 2001 Matej Pfajfar.
 * Copyright (c) 2001-2004, Roger Dingledine.
 * Copyright (c) 2004-2006, Roger Dingledine, Nick Mathewson.
 * Copyright (c) 2007-2010, The Tor Project, Inc. */
/* See LICENSE for licensing information */

/**
 * \file or.h
 * \brief Master header file for Tor-specific functionality.
 **/

#ifndef _TOR_OR_H
#define _TOR_OR_H

#include "orconfig.h"

#ifdef __COVERITY__
/* If we're building for a static analysis, turn on all the off-by-default
 * features. */
#ifndef INSTRUMENT_DOWNLOADS
#define INSTRUMENT_DOWNLOADS 1
#endif
#endif

#ifdef MS_WINDOWS
#define WIN32_WINNT 0x400
#define _WIN32_WINNT 0x400
#define WIN32_LEAN_AND_MEAN
#endif

#ifdef HAVE_UNISTD_H
#include <unistd.h>
#endif
#ifdef HAVE_SIGNAL_H
#include <signal.h>
#endif
#ifdef HAVE_NETDB_H
#include <netdb.h>
#endif
#ifdef HAVE_SYS_PARAM_H
#include <sys/param.h> /* FreeBSD needs this to know what version it is */
#endif
#include "torint.h"
#ifdef HAVE_SYS_WAIT_H
#include <sys/wait.h>
#endif
#ifdef HAVE_SYS_FCNTL_H
#include <sys/fcntl.h>
#endif
#ifdef HAVE_FCNTL_H
#include <fcntl.h>
#endif
#ifdef HAVE_SYS_IOCTL_H
#include <sys/ioctl.h>
#endif
#ifdef HAVE_SYS_UN_H
#include <sys/un.h>
#endif
#ifdef HAVE_SYS_STAT_H
#include <sys/stat.h>
#endif
#ifdef HAVE_NETINET_IN_H
#include <netinet/in.h>
#endif
#ifdef HAVE_ARPA_INET_H
#include <arpa/inet.h>
#endif
#ifdef HAVE_ERRNO_H
#include <errno.h>
#endif
#ifdef HAVE_ASSERT_H
#include <assert.h>
#endif
#ifdef HAVE_TIME_H
#include <time.h>
#endif

#ifdef MS_WINDOWS
#include <io.h>
#include <process.h>
#include <direct.h>
#include <windows.h>
#define snprintf _snprintf
#endif

#include "tortls.h"
#include "../common/torlog.h"
#include "container.h"
#include "torgzip.h"
#include "address.h"
#include "compat_libevent.h"
#include "ht.h"

/* These signals are defined to help control_signal_act work.
 */
#ifndef SIGHUP
#define SIGHUP 1
#endif
#ifndef SIGINT
#define SIGINT 2
#endif
#ifndef SIGUSR1
#define SIGUSR1 10
#endif
#ifndef SIGUSR2
#define SIGUSR2 12
#endif
#ifndef SIGTERM
#define SIGTERM 15
#endif
/* Controller signals start at a high number so we don't
 * conflict with system-defined signals. */
#define SIGNEWNYM 129
#define SIGCLEARDNSCACHE 130

#if (SIZEOF_CELL_T != 0)
/* On Irix, stdlib.h defines a cell_t type, so we need to make sure
 * that our stuff always calls cell_t something different. */
#define cell_t tor_cell_t
#endif

/** Length of longest allowable configured nickname. */
#define MAX_NICKNAME_LEN 19
/** Length of a router identity encoded as a hexadecimal digest, plus
 * possible dollar sign. */
#define MAX_HEX_NICKNAME_LEN (HEX_DIGEST_LEN+1)
/** Maximum length of verbose router identifier: dollar sign, hex ID digest,
 * equal sign or tilde, nickname. */
#define MAX_VERBOSE_NICKNAME_LEN (1+HEX_DIGEST_LEN+1+MAX_NICKNAME_LEN)

/** Maximum size, in bytes, for resized buffers. */
#define MAX_BUF_SIZE ((1<<24)-1) /* 16MB-1 */
/** Maximum size, in bytes, for any directory object that we've downloaded. */
#define MAX_DIR_DL_SIZE MAX_BUF_SIZE

/** For HTTP parsing: Maximum number of bytes we'll accept in the headers
 * of an HTTP request or response. */
#define MAX_HEADERS_SIZE 50000
/** Maximum size, in bytes, for any directory object that we're accepting
 * as an upload. */
#define MAX_DIR_UL_SIZE MAX_BUF_SIZE

/** Maximum size, in bytes, of a single router descriptor uploaded to us
 * as a directory authority. Caches and clients fetch whatever descriptors
 * the authorities tell them to fetch, and don't care about size. */
#define MAX_DESCRIPTOR_UPLOAD_SIZE 20000

/** Maximum size of a single extrainfo document, as above. */
#define MAX_EXTRAINFO_UPLOAD_SIZE 50000

/** How long do we keep DNS cache entries before purging them (regardless of
 * their TTL)? */
#define MAX_DNS_ENTRY_AGE (30*60)
/** How long do we cache/tell clients to cache DNS records when no TTL is
 * known? */
#define DEFAULT_DNS_TTL (30*60)
/** How long can a TTL be before we stop believing it? */
#define MAX_DNS_TTL (3*60*60)
/** How small can a TTL be before we stop believing it?  Provides rudimentary
 * pinning. */
#define MIN_DNS_TTL 60

/** How often do we rotate onion keys? */
#define MIN_ONION_KEY_LIFETIME (7*24*60*60)
/** How often do we rotate TLS contexts? */
#define MAX_SSL_KEY_LIFETIME (2*60*60)

/** How old do we allow a router to get before removing it
 * from the router list? In seconds. */
#define ROUTER_MAX_AGE (60*60*48)
/** How old can a router get before we (as a server) will no longer
 * consider it live? In seconds. */
#define ROUTER_MAX_AGE_TO_PUBLISH (60*60*20)
/** How old do we let a saved descriptor get before force-removing it? */
#define OLD_ROUTER_DESC_MAX_AGE (60*60*24*5)

/** Possible rules for generating circuit IDs on an OR connection. */
typedef enum {
  CIRC_ID_TYPE_LOWER=0, /**< Pick from 0..1<<15-1. */
  CIRC_ID_TYPE_HIGHER=1, /**< Pick from 1<<15..1<<16-1. */
  /** The other side of a connection is an OP: never create circuits to it,
   * and let it use any circuit ID it wants. */
  CIRC_ID_TYPE_NEITHER=2
} circ_id_type_t;

#define _CONN_TYPE_MIN 3
/** Type for sockets listening for OR connections. */
#define CONN_TYPE_OR_LISTENER 3
/** A bidirectional TLS connection transmitting a sequence of cells.
 * May be from an OR to an OR, or from an OP to an OR. */
#define CONN_TYPE_OR 4
/** A TCP connection from an onion router to a stream's destination. */
#define CONN_TYPE_EXIT 5
/** Type for sockets listening for SOCKS connections. */
#define CONN_TYPE_AP_LISTENER 6
/** A SOCKS proxy connection from the user application to the onion
 * proxy. */
#define CONN_TYPE_AP 7
/** Type for sockets listening for HTTP connections to the directory server. */
#define CONN_TYPE_DIR_LISTENER 8
/** Type for HTTP connections to the directory server. */
#define CONN_TYPE_DIR 9
/** Connection from the main process to a CPU worker process. */
#define CONN_TYPE_CPUWORKER 10
/** Type for listening for connections from user interface process. */
#define CONN_TYPE_CONTROL_LISTENER 11
/** Type for connections from user interface process. */
#define CONN_TYPE_CONTROL 12
/** Type for sockets listening for transparent connections redirected by pf or
 * netfilter. */
#define CONN_TYPE_AP_TRANS_LISTENER 13
/** Type for sockets listening for transparent connections redirected by
 * natd. */
#define CONN_TYPE_AP_NATD_LISTENER 14
/** Type for sockets listening for DNS requests. */
#define CONN_TYPE_AP_DNS_LISTENER 15
#define _CONN_TYPE_MAX 15
/* !!!! If _CONN_TYPE_MAX is ever over 15, we must grow the type field in
 * connection_t. */

/* Proxy client types */
#define PROXY_NONE 0
#define PROXY_CONNECT 1
#define PROXY_SOCKS4 2
#define PROXY_SOCKS5 3

/* Proxy client handshake states */
#define PROXY_HTTPS_WANT_CONNECT_OK 1
#define PROXY_SOCKS4_WANT_CONNECT_OK 2
#define PROXY_SOCKS5_WANT_AUTH_METHOD_NONE 3
#define PROXY_SOCKS5_WANT_AUTH_METHOD_RFC1929 4
#define PROXY_SOCKS5_WANT_AUTH_RFC1929_OK 5
#define PROXY_SOCKS5_WANT_CONNECT_OK 6
#define PROXY_CONNECTED 7

/** True iff <b>x</b> is an edge connection. */
#define CONN_IS_EDGE(x) \
  ((x)->type == CONN_TYPE_EXIT || (x)->type == CONN_TYPE_AP)

/** State for any listener connection. */
#define LISTENER_STATE_READY 0

#define _CPUWORKER_STATE_MIN 1
/** State for a connection to a cpuworker process that's idle. */
#define CPUWORKER_STATE_IDLE 1
/** State for a connection to a cpuworker process that's processing a
 * handshake. */
#define CPUWORKER_STATE_BUSY_ONION 2
#define _CPUWORKER_STATE_MAX 2

#define CPUWORKER_TASK_ONION CPUWORKER_STATE_BUSY_ONION

#define _OR_CONN_STATE_MIN 1
/** State for a connection to an OR: waiting for connect() to finish. */
#define OR_CONN_STATE_CONNECTING 1
/** State for a connection to an OR: waiting for proxy handshake to complete */
#define OR_CONN_STATE_PROXY_HANDSHAKING 2
/** State for a connection to an OR or client: SSL is handshaking, not done
 * yet. */
#define OR_CONN_STATE_TLS_HANDSHAKING 3
/** State for a connection to an OR: We're doing a second SSL handshake for
 * renegotiation purposes. */
#define OR_CONN_STATE_TLS_CLIENT_RENEGOTIATING 4
/** State for a connection at an OR: We're waiting for the client to
 * renegotiate. */
#define OR_CONN_STATE_TLS_SERVER_RENEGOTIATING 5
/** State for a connection to an OR: We're done with our SSL handshake, but we
 * haven't yet negotiated link protocol versions and sent a netinfo cell.
 */
#define OR_CONN_STATE_OR_HANDSHAKING 6
/** State for a connection to an OR: Ready to send/receive cells. */
#define OR_CONN_STATE_OPEN 7
#define _OR_CONN_STATE_MAX 7

#define _EXIT_CONN_STATE_MIN 1
/** State for an exit connection: waiting for response from DNS farm. */
#define EXIT_CONN_STATE_RESOLVING 1
/** State for an exit connection: waiting for connect() to finish. */
#define EXIT_CONN_STATE_CONNECTING 2
/** State for an exit connection: open and ready to transmit data. */
#define EXIT_CONN_STATE_OPEN 3
/** State for an exit connection: waiting to be removed. */
#define EXIT_CONN_STATE_RESOLVEFAILED 4
#define _EXIT_CONN_STATE_MAX 4

/* The AP state values must be disjoint from the EXIT state values. */
#define _AP_CONN_STATE_MIN 5
/** State for a SOCKS connection: waiting for SOCKS request. */
#define AP_CONN_STATE_SOCKS_WAIT 5
/** State for a SOCKS connection: got a y.onion URL; waiting to receive
 * rendezvous descriptor. */
#define AP_CONN_STATE_RENDDESC_WAIT 6
/** The controller will attach this connection to a circuit; it isn't our
 * job to do so. */
#define AP_CONN_STATE_CONTROLLER_WAIT 7
/** State for a SOCKS connection: waiting for a completed circuit. */
#define AP_CONN_STATE_CIRCUIT_WAIT 8
/** State for a SOCKS connection: sent BEGIN, waiting for CONNECTED. */
#define AP_CONN_STATE_CONNECT_WAIT 9
/** State for a SOCKS connection: sent RESOLVE, waiting for RESOLVED. */
#define AP_CONN_STATE_RESOLVE_WAIT 10
/** State for a SOCKS connection: ready to send and receive. */
#define AP_CONN_STATE_OPEN 11
/** State for a transparent natd connection: waiting for original
 * destination. */
#define AP_CONN_STATE_NATD_WAIT 12
#define _AP_CONN_STATE_MAX 12

/** True iff the AP_CONN_STATE_* value <b>s</b> means that the corresponding
 * edge connection is not attached to any circuit. */
#define AP_CONN_STATE_IS_UNATTACHED(s) \
  ((s) <= AP_CONN_STATE_CIRCUIT_WAIT || (s) == AP_CONN_STATE_NATD_WAIT)

#define _DIR_CONN_STATE_MIN 1
/** State for connection to directory server: waiting for connect(). */
#define DIR_CONN_STATE_CONNECTING 1
/** State for connection to directory server: sending HTTP request. */
#define DIR_CONN_STATE_CLIENT_SENDING 2
/** State for connection to directory server: reading HTTP response. */
#define DIR_CONN_STATE_CLIENT_READING 3
/** State for connection to directory server: happy and finished. */
#define DIR_CONN_STATE_CLIENT_FINISHED 4
/** State for connection at directory server: waiting for HTTP request. */
#define DIR_CONN_STATE_SERVER_COMMAND_WAIT 5
/** State for connection at directory server: sending HTTP response. */
#define DIR_CONN_STATE_SERVER_WRITING 6
#define _DIR_CONN_STATE_MAX 6

/** True iff the purpose of <b>conn</b> means that it's a server-side
 * directory connection. */
#define DIR_CONN_IS_SERVER(conn) ((conn)->purpose == DIR_PURPOSE_SERVER)

#define _CONTROL_CONN_STATE_MIN 1
/** State for a control connection: Authenticated and accepting v1 commands. */
#define CONTROL_CONN_STATE_OPEN 1
/** State for a control connection: Waiting for authentication; speaking
 * protocol v1. */
#define CONTROL_CONN_STATE_NEEDAUTH 2
#define _CONTROL_CONN_STATE_MAX 2

#define _DIR_PURPOSE_MIN 3
/** A connection to a directory server: download a rendezvous
 * descriptor. */
#define DIR_PURPOSE_FETCH_RENDDESC 3
/** A connection to a directory server: set after a rendezvous
 * descriptor is downloaded. */
#define DIR_PURPOSE_HAS_FETCHED_RENDDESC 4
/** A connection to a directory server: download one or more v2
 * network-status objects */
#define DIR_PURPOSE_FETCH_V2_NETWORKSTATUS 5
/** A connection to a directory server: download one or more server
 * descriptors. */
#define DIR_PURPOSE_FETCH_SERVERDESC 6
/** A connection to a directory server: download one or more extra-info
 * documents. */
#define DIR_PURPOSE_FETCH_EXTRAINFO 7
/** A connection to a directory server: upload a server descriptor. */
#define DIR_PURPOSE_UPLOAD_DIR 8
/** A connection to a directory server: upload a rendezvous
 * descriptor. */
#define DIR_PURPOSE_UPLOAD_RENDDESC 9
/** A connection to a directory server: upload a v3 networkstatus vote. */
#define DIR_PURPOSE_UPLOAD_VOTE 10
/** A connection to a directory server: upload a v3 consensus signature */
#define DIR_PURPOSE_UPLOAD_SIGNATURES 11
/** A connection to a directory server: download one or more v3 networkstatus
 * votes. */
#define DIR_PURPOSE_FETCH_STATUS_VOTE 12
/** A connection to a directory server: download a v3 detached signatures
 * object for a consensus. */
#define DIR_PURPOSE_FETCH_DETACHED_SIGNATURES 13
/** A connection to a directory server: download a v3 networkstatus
 * consensus. */
#define DIR_PURPOSE_FETCH_CONSENSUS 14
/** A connection to a directory server: download one or more directory
 * authority certificates. */
#define DIR_PURPOSE_FETCH_CERTIFICATE 15

/** Purpose for connection at a directory server. */
#define DIR_PURPOSE_SERVER 16
/** A connection to a hidden service directory server: upload a v2 rendezvous
 * descriptor. */
#define DIR_PURPOSE_UPLOAD_RENDDESC_V2 17
/** A connection to a hidden service directory server: download a v2 rendezvous
 * descriptor. */
#define DIR_PURPOSE_FETCH_RENDDESC_V2 18
#define _DIR_PURPOSE_MAX 18

/** True iff <b>p</b> is a purpose corresponding to uploading data to a
 * directory server. */
#define DIR_PURPOSE_IS_UPLOAD(p)                \
  ((p)==DIR_PURPOSE_UPLOAD_DIR ||               \
   (p)==DIR_PURPOSE_UPLOAD_RENDDESC ||          \
   (p)==DIR_PURPOSE_UPLOAD_VOTE ||              \
   (p)==DIR_PURPOSE_UPLOAD_SIGNATURES)

#define _EXIT_PURPOSE_MIN 1
/** This exit stream wants to do an ordinary connect. */
#define EXIT_PURPOSE_CONNECT 1
/** This exit stream wants to do a resolve (either normal or reverse). */
#define EXIT_PURPOSE_RESOLVE 2
#define _EXIT_PURPOSE_MAX 2

/* !!!! If any connection purpose is ever over 31, we must grow the type
 * field in connection_t. */

/** Circuit state: I'm the origin, still haven't done all my handshakes. */
#define CIRCUIT_STATE_BUILDING 0
/** Circuit state: Waiting to process the onionskin. */
#define CIRCUIT_STATE_ONIONSKIN_PENDING 1
/** Circuit state: I'd like to deliver a create, but my n_conn is still
 * connecting. */
#define CIRCUIT_STATE_OR_WAIT 2
/** Circuit state: onionskin(s) processed, ready to send/receive cells. */
#define CIRCUIT_STATE_OPEN 3

#define _CIRCUIT_PURPOSE_MIN 1

/* these circuits were initiated elsewhere */
#define _CIRCUIT_PURPOSE_OR_MIN 1
/** OR-side circuit purpose: normal circuit, at OR. */
#define CIRCUIT_PURPOSE_OR 1
/** OR-side circuit purpose: At OR, from Bob, waiting for intro from Alices. */
#define CIRCUIT_PURPOSE_INTRO_POINT 2
/** OR-side circuit purpose: At OR, from Alice, waiting for Bob. */
#define CIRCUIT_PURPOSE_REND_POINT_WAITING 3
/** OR-side circuit purpose: At OR, both circuits have this purpose. */
#define CIRCUIT_PURPOSE_REND_ESTABLISHED 4
#define _CIRCUIT_PURPOSE_OR_MAX 4

/* these circuits originate at this node */

/* here's how circ client-side purposes work:
 *   normal circuits are C_GENERAL.
 *   circuits that are c_introducing are either on their way to
 *     becoming open, or they are open and waiting for a
 *     suitable rendcirc before they send the intro.
 *   circuits that are c_introduce_ack_wait have sent the intro,
 *     but haven't gotten a response yet.
 *   circuits that are c_establish_rend are either on their way
 *     to becoming open, or they are open and have sent the
 *     establish_rendezvous cell but haven't received an ack.
 *   circuits that are c_rend_ready are open and have received a
 *     rend ack, but haven't heard from bob yet. if they have a
 *     buildstate->pending_final_cpath then they're expecting a
 *     cell from bob, else they're not.
 *   circuits that are c_rend_ready_intro_acked are open, and
 *     some intro circ has sent its intro and received an ack.
 *   circuits that are c_rend_joined are open, have heard from
 *     bob, and are talking to him.
 */
/** Client-side circuit purpose: Normal circuit, with cpath. */
#define CIRCUIT_PURPOSE_C_GENERAL 5
/** Client-side circuit purpose: at Alice, connecting to intro point. */
#define CIRCUIT_PURPOSE_C_INTRODUCING 6
/** Client-side circuit purpose: at Alice, sent INTRODUCE1 to intro point,
 * waiting for ACK/NAK. */
#define CIRCUIT_PURPOSE_C_INTRODUCE_ACK_WAIT 7
/** Client-side circuit purpose: at Alice, introduced and acked, closing. */
#define CIRCUIT_PURPOSE_C_INTRODUCE_ACKED 8
/** Client-side circuit purpose: at Alice, waiting for ack. */
#define CIRCUIT_PURPOSE_C_ESTABLISH_REND 9
/** Client-side circuit purpose: at Alice, waiting for Bob. */
#define CIRCUIT_PURPOSE_C_REND_READY 10
/** Client-side circuit purpose: at Alice, waiting for Bob, INTRODUCE
 * has been acknowledged. */
#define CIRCUIT_PURPOSE_C_REND_READY_INTRO_ACKED 11
/** Client-side circuit purpose: at Alice, rendezvous established. */
#define CIRCUIT_PURPOSE_C_REND_JOINED 12
/** This circuit is used for build time measurement only */
#define CIRCUIT_PURPOSE_C_MEASURE_TIMEOUT 13
#define _CIRCUIT_PURPOSE_C_MAX 13
/** Hidden-service-side circuit purpose: at Bob, waiting for introductions. */
#define CIRCUIT_PURPOSE_S_ESTABLISH_INTRO 14
/** Hidden-service-side circuit purpose: at Bob, successfully established
 * intro. */
#define CIRCUIT_PURPOSE_S_INTRO 15
/** Hidden-service-side circuit purpose: at Bob, connecting to rend point. */
#define CIRCUIT_PURPOSE_S_CONNECT_REND 16
/** Hidden-service-side circuit purpose: at Bob, rendezvous established. */
#define CIRCUIT_PURPOSE_S_REND_JOINED 17
/** A testing circuit; not meant to be used for actual traffic. */
#define CIRCUIT_PURPOSE_TESTING 18
/** A controller made this circuit and Tor should not use it. */
#define CIRCUIT_PURPOSE_CONTROLLER 19
#define _CIRCUIT_PURPOSE_MAX 19
/** A catch-all for unrecognized purposes. Currently we don't expect
 * to make or see any circuits with this purpose. */
#define CIRCUIT_PURPOSE_UNKNOWN 255

/** True iff the circuit purpose <b>p</b> is for a circuit that
 * originated at this node. */
#define CIRCUIT_PURPOSE_IS_ORIGIN(p) ((p)>_CIRCUIT_PURPOSE_OR_MAX)
/** True iff the circuit purpose <b>p</b> is for a circuit that originated
 * here to serve as a client.  (Hidden services don't count here.) */
#define CIRCUIT_PURPOSE_IS_CLIENT(p)  \
  ((p)> _CIRCUIT_PURPOSE_OR_MAX &&    \
   (p)<=_CIRCUIT_PURPOSE_C_MAX)
/** True iff the circuit_t <b>c</b> is actually an origin_circuit_t. */
#define CIRCUIT_IS_ORIGIN(c) (CIRCUIT_PURPOSE_IS_ORIGIN((c)->purpose))
/** True iff the circuit purpose <b>p</b> is for an established rendezvous
 * circuit. */
#define CIRCUIT_PURPOSE_IS_ESTABLISHED_REND(p) \
  ((p) == CIRCUIT_PURPOSE_C_REND_JOINED ||     \
   (p) == CIRCUIT_PURPOSE_S_REND_JOINED)

/** How many circuits do we want simultaneously in-progress to handle
 * a given stream? */
#define MIN_CIRCUITS_HANDLING_STREAM 2

/* These RELAY_COMMAND constants define values for relay cell commands, and
* must match those defined in tor-spec.txt. */
#define RELAY_COMMAND_BEGIN 1
#define RELAY_COMMAND_DATA 2
#define RELAY_COMMAND_END 3
#define RELAY_COMMAND_CONNECTED 4
#define RELAY_COMMAND_SENDME 5
#define RELAY_COMMAND_EXTEND 6
#define RELAY_COMMAND_EXTENDED 7
#define RELAY_COMMAND_TRUNCATE 8
#define RELAY_COMMAND_TRUNCATED 9
#define RELAY_COMMAND_DROP 10
#define RELAY_COMMAND_RESOLVE 11
#define RELAY_COMMAND_RESOLVED 12
#define RELAY_COMMAND_BEGIN_DIR 13

#define RELAY_COMMAND_ESTABLISH_INTRO 32
#define RELAY_COMMAND_ESTABLISH_RENDEZVOUS 33
#define RELAY_COMMAND_INTRODUCE1 34
#define RELAY_COMMAND_INTRODUCE2 35
#define RELAY_COMMAND_RENDEZVOUS1 36
#define RELAY_COMMAND_RENDEZVOUS2 37
#define RELAY_COMMAND_INTRO_ESTABLISHED 38
#define RELAY_COMMAND_RENDEZVOUS_ESTABLISHED 39
#define RELAY_COMMAND_INTRODUCE_ACK 40

/* Reasons why an OR connection is closed. */
#define END_OR_CONN_REASON_DONE           1
#define END_OR_CONN_REASON_REFUSED        2 /* connection refused */
#define END_OR_CONN_REASON_OR_IDENTITY    3
#define END_OR_CONN_REASON_CONNRESET      4 /* connection reset by peer */
#define END_OR_CONN_REASON_TIMEOUT        5
#define END_OR_CONN_REASON_NO_ROUTE       6 /* no route to host/net */
#define END_OR_CONN_REASON_IO_ERROR       7 /* read/write error */
#define END_OR_CONN_REASON_RESOURCE_LIMIT 8 /* sockets, buffers, etc */
#define END_OR_CONN_REASON_MISC           9

/* Reasons why we (or a remote OR) might close a stream. See tor-spec.txt for
 * documentation of these.  The values must match. */
#define END_STREAM_REASON_MISC 1
#define END_STREAM_REASON_RESOLVEFAILED 2
#define END_STREAM_REASON_CONNECTREFUSED 3
#define END_STREAM_REASON_EXITPOLICY 4
#define END_STREAM_REASON_DESTROY 5
#define END_STREAM_REASON_DONE 6
#define END_STREAM_REASON_TIMEOUT 7
#define END_STREAM_REASON_NOROUTE 8
#define END_STREAM_REASON_HIBERNATING 9
#define END_STREAM_REASON_INTERNAL 10
#define END_STREAM_REASON_RESOURCELIMIT 11
#define END_STREAM_REASON_CONNRESET 12
#define END_STREAM_REASON_TORPROTOCOL 13
#define END_STREAM_REASON_NOTDIRECTORY 14
#define END_STREAM_REASON_ENTRYPOLICY 15

/* These high-numbered end reasons are not part of the official spec,
 * and are not intended to be put in relay end cells. They are here
 * to be more informative when sending back socks replies to the
 * application. */
/* XXXX 256 is no longer used; feel free to reuse it. */
/** We were unable to attach the connection to any circuit at all. */
/* XXXX the ways we use this one don't make a lot of sense. */
#define END_STREAM_REASON_CANT_ATTACH 257
/** We can't connect to any directories at all, so we killed our streams
 * before they can time out. */
#define END_STREAM_REASON_NET_UNREACHABLE 258
/** This is a SOCKS connection, and the client used (or misused) the SOCKS
 * protocol in a way we couldn't handle. */
#define END_STREAM_REASON_SOCKSPROTOCOL 259
/** This is a transparent proxy connection, but we can't extract the original
 * target address:port. */
#define END_STREAM_REASON_CANT_FETCH_ORIG_DEST 260
/** This is a connection on the NATD port, and the destination IP:Port was
 * either ill-formed or out-of-range. */
#define END_STREAM_REASON_INVALID_NATD_DEST 261

/** Bitwise-and this value with endreason to mask out all flags. */
#define END_STREAM_REASON_MASK 511

/** Bitwise-or this with the argument to control_event_stream_status
 * to indicate that the reason came from an END cell. */
#define END_STREAM_REASON_FLAG_REMOTE 512
/** Bitwise-or this with the argument to control_event_stream_status
 * to indicate that we already sent a CLOSED stream event. */
#define END_STREAM_REASON_FLAG_ALREADY_SENT_CLOSED 1024
/** Bitwise-or this with endreason to indicate that we already sent
 * a socks reply, and no further reply needs to be sent from
 * connection_mark_unattached_ap(). */
#define END_STREAM_REASON_FLAG_ALREADY_SOCKS_REPLIED 2048

/** Reason for remapping an AP connection's address: we have a cached
 * answer. */
#define REMAP_STREAM_SOURCE_CACHE 1
/** Reason for remapping an AP connection's address: the exit node told us an
 * answer. */
#define REMAP_STREAM_SOURCE_EXIT 2

/* 'type' values to use in RESOLVED cells.  Specified in tor-spec.txt. */
#define RESOLVED_TYPE_HOSTNAME 0
#define RESOLVED_TYPE_IPV4 4
#define RESOLVED_TYPE_IPV6 6
#define RESOLVED_TYPE_ERROR_TRANSIENT 0xF0
#define RESOLVED_TYPE_ERROR 0xF1

/* Negative reasons are internal: we never send them in a DESTROY or TRUNCATE
 * call; they only go to the controller for tracking  */
/** Our post-timeout circuit time measurement period expired.
 * We must give up now */
#define END_CIRC_REASON_MEASUREMENT_EXPIRED -3

/** We couldn't build a path for this circuit. */
#define END_CIRC_REASON_NOPATH          -2
/** Catch-all "other" reason for closing origin circuits. */
#define END_CIRC_AT_ORIGIN              -1

/* Reasons why we (or a remote OR) might close a circuit. See tor-spec.txt for
 * documentation of these. */
#define _END_CIRC_REASON_MIN            0
#define END_CIRC_REASON_NONE            0
#define END_CIRC_REASON_TORPROTOCOL     1
#define END_CIRC_REASON_INTERNAL        2
#define END_CIRC_REASON_REQUESTED       3
#define END_CIRC_REASON_HIBERNATING     4
#define END_CIRC_REASON_RESOURCELIMIT   5
#define END_CIRC_REASON_CONNECTFAILED   6
#define END_CIRC_REASON_OR_IDENTITY     7
#define END_CIRC_REASON_OR_CONN_CLOSED  8
#define END_CIRC_REASON_FINISHED        9
#define END_CIRC_REASON_TIMEOUT         10
#define END_CIRC_REASON_DESTROYED       11
#define END_CIRC_REASON_NOSUCHSERVICE   12
#define _END_CIRC_REASON_MAX            12

/** Bitwise-OR this with the argument to circuit_mark_for_close() or
 * control_event_circuit_status() to indicate that the reason was
 * passed through from a destroy or truncate cell. */
#define END_CIRC_REASON_FLAG_REMOTE     512

/** Length of 'y' portion of 'y.onion' URL. */
#define REND_SERVICE_ID_LEN_BASE32 16

/** Length of 'y.onion' including '.onion' URL. */
#define REND_SERVICE_ADDRESS_LEN (16+1+5)

/** Length of a binary-encoded rendezvous service ID. */
#define REND_SERVICE_ID_LEN 10

/** Time period for which a v2 descriptor will be valid. */
#define REND_TIME_PERIOD_V2_DESC_VALIDITY (24*60*60)

/** Time period within which two sets of v2 descriptors will be uploaded in
 * parallel. */
#define REND_TIME_PERIOD_OVERLAPPING_V2_DESCS (60*60)

/** Number of non-consecutive replicas (i.e. distributed somewhere
 * in the ring) for a descriptor. */
#define REND_NUMBER_OF_NON_CONSECUTIVE_REPLICAS 2

/** Number of consecutive replicas for a descriptor. */
#define REND_NUMBER_OF_CONSECUTIVE_REPLICAS 3

/** Length of v2 descriptor ID (32 base32 chars = 160 bits). */
#define REND_DESC_ID_V2_LEN_BASE32 32

/** Length of the base32-encoded secret ID part of versioned hidden service
 * descriptors. */
#define REND_SECRET_ID_PART_LEN_BASE32 32

/** Length of the base32-encoded hash of an introduction point's
 * identity key. */
#define REND_INTRO_POINT_ID_LEN_BASE32 32

/** Length of the descriptor cookie that is used for client authorization
 * to hidden services. */
#define REND_DESC_COOKIE_LEN 16

/** Length of the base64-encoded descriptor cookie that is used for
 * exchanging client authorization between hidden service and client. */
#define REND_DESC_COOKIE_LEN_BASE64 22

/** Length of client identifier in encrypted introduction points for hidden
 * service authorization type 'basic'. */
#define REND_BASIC_AUTH_CLIENT_ID_LEN 4

/** Multiple of the number of clients to which the real number of clients
 * is padded with fake clients for hidden service authorization type
 * 'basic'. */
#define REND_BASIC_AUTH_CLIENT_MULTIPLE 16

/** Length of client entry consisting of client identifier and encrypted
 * session key for hidden service authorization type 'basic'. */
#define REND_BASIC_AUTH_CLIENT_ENTRY_LEN (REND_BASIC_AUTH_CLIENT_ID_LEN \
                                          + CIPHER_KEY_LEN)

/** Maximum size of v2 hidden service descriptors. */
#define REND_DESC_MAX_SIZE (20 * 1024)

/** Legal characters for use in authorized client names for a hidden
 * service. */
#define REND_LEGAL_CLIENTNAME_CHARACTERS \
  "abcdefghijklmnopqrstuvwxyzABCDEFGHIJKLMNOPQRSTUVWXYZ0123456789+-_"

/** Maximum length of authorized client names for a hidden service. */
#define REND_CLIENTNAME_MAX_LEN 16

/** Length of the rendezvous cookie that is used to connect circuits at the
 * rendezvous point. */
#define REND_COOKIE_LEN DIGEST_LEN

/** Client authorization type that a hidden service performs. */
typedef enum rend_auth_type_t {
  REND_NO_AUTH      = 0,
  REND_BASIC_AUTH   = 1,
  REND_STEALTH_AUTH = 2,
} rend_auth_type_t;

/** Client-side configuration of authorization for a hidden service. */
typedef struct rend_service_authorization_t {
  char descriptor_cookie[REND_DESC_COOKIE_LEN];
  char onion_address[REND_SERVICE_ADDRESS_LEN+1];
  rend_auth_type_t auth_type;
} rend_service_authorization_t;

/** Client- and server-side data that is used for hidden service connection
 * establishment. Not all fields contain data depending on where this struct
 * is used. */
typedef struct rend_data_t {
  /** Onion address (without the .onion part) that a client requests. */
  char onion_address[REND_SERVICE_ID_LEN_BASE32+1];

  /** (Optional) descriptor cookie that is used by a client. */
  char descriptor_cookie[REND_DESC_COOKIE_LEN];

  /** Authorization type for accessing a service used by a client. */
  rend_auth_type_t auth_type;

  /** Hash of the hidden service's PK used by a service. */
  char rend_pk_digest[DIGEST_LEN];

  /** Rendezvous cookie used by both, client and service. */
  char rend_cookie[REND_COOKIE_LEN];
} rend_data_t;

/** Time interval for tracking possible replays of INTRODUCE2 cells.
 * Incoming cells with timestamps half of this interval in the past or
 * future are dropped immediately. */
#define REND_REPLAY_TIME_INTERVAL (60 * 60)

/** Used to indicate which way a cell is going on a circuit. */
typedef enum {
  CELL_DIRECTION_IN=1, /**< The cell is moving towards the origin. */
  CELL_DIRECTION_OUT=2, /**< The cell is moving away from the origin. */
} cell_direction_t;

/** Initial value for both sides of a circuit transmission window when the
 * circuit is initialized.  Measured in cells. */
#define CIRCWINDOW_START 1000
/** Amount to increment a circuit window when we get a circuit SENDME. */
#define CIRCWINDOW_INCREMENT 100
/** Initial value on both sides of a stream transmission window when the
 * stream is initialized.  Measured in cells. */
#define STREAMWINDOW_START 500
/** Amount to increment a stream window when we get a stream SENDME. */
#define STREAMWINDOW_INCREMENT 50

/* Cell commands.  These values are defined in tor-spec.txt. */
#define CELL_PADDING 0
#define CELL_CREATE 1
#define CELL_CREATED 2
#define CELL_RELAY 3
#define CELL_DESTROY 4
#define CELL_CREATE_FAST 5
#define CELL_CREATED_FAST 6
#define CELL_VERSIONS 7
#define CELL_NETINFO 8
#define CELL_RELAY_EARLY 9

/** True iff the cell command <b>x</b> is one that implies a variable-length
 * cell. */
#define CELL_COMMAND_IS_VAR_LENGTH(x) ((x) == CELL_VERSIONS)

/** How long to test reachability before complaining to the user. */
#define TIMEOUT_UNTIL_UNREACHABILITY_COMPLAINT (20*60)

/** Legal characters in a nickname. */
#define LEGAL_NICKNAME_CHARACTERS \
  "abcdefghijklmnopqrstuvwxyzABCDEFGHIJKLMNOPQRSTUVWXYZ0123456789"

/** Name to use in client TLS certificates if no nickname is given. Once
 * Tor 0.1.2.x is obsolete, we can remove this. */
#define DEFAULT_CLIENT_NICKNAME "client"

/** Number of bytes in a SOCKS4 header. */
#define SOCKS4_NETWORK_LEN 8

/*
 * Relay payload:
 *         Relay command           [1 byte]
 *         Recognized              [2 bytes]
 *         Stream ID               [2 bytes]
 *         Partial SHA-1           [4 bytes]
 *         Length                  [2 bytes]
 *         Relay payload           [498 bytes]
 */

/** Number of bytes in a cell, minus cell header. */
#define CELL_PAYLOAD_SIZE 509
/** Number of bytes in a cell transmitted over the network. */
#define CELL_NETWORK_SIZE 512

/** Length of a header on a variable-length cell. */
#define VAR_CELL_HEADER_SIZE 5

/** Number of bytes in a relay cell's header (not including general cell
 * header). */
#define RELAY_HEADER_SIZE (1+2+2+4+2)
/** Largest number of bytes that can fit in a relay cell payload. */
#define RELAY_PAYLOAD_SIZE (CELL_PAYLOAD_SIZE-RELAY_HEADER_SIZE)

/** Identifies a circuit on an or_connection */
typedef uint16_t circid_t;
/** Identifies a stream on a circuit */
typedef uint16_t streamid_t;

/** Parsed onion routing cell.  All communication between nodes
 * is via cells. */
typedef struct cell_t {
  circid_t circ_id; /**< Circuit which received the cell. */
  uint8_t command; /**< Type of the cell: one of CELL_PADDING, CELL_CREATE,
                    * CELL_DESTROY, etc */
  uint8_t payload[CELL_PAYLOAD_SIZE]; /**< Cell body. */
} cell_t;

/** Parsed variable-length onion routing cell. */
typedef struct var_cell_t {
  uint8_t command;
  circid_t circ_id;
  uint16_t payload_len;
  uint8_t payload[1];
} var_cell_t;

/** A cell as packed for writing to the network. */
typedef struct packed_cell_t {
  struct packed_cell_t *next; /**< Next cell queued on this circuit. */
  char body[CELL_NETWORK_SIZE]; /**< Cell as packed for network. */
} packed_cell_t;

/** Number of cells added to a circuit queue including their insertion
 * time on 10 millisecond detail; used for buffer statistics. */
typedef struct insertion_time_elem_t {
  struct insertion_time_elem_t *next; /**< Next element in queue. */
  uint32_t insertion_time; /**< When were cells inserted (in 10 ms steps
                             * starting at 0:00 of the current day)? */
  unsigned counter; /**< How many cells were inserted? */
} insertion_time_elem_t;

/** Queue of insertion times. */
typedef struct insertion_time_queue_t {
  struct insertion_time_elem_t *first; /**< First element in queue. */
  struct insertion_time_elem_t *last; /**< Last element in queue. */
} insertion_time_queue_t;

/** A queue of cells on a circuit, waiting to be added to the
 * or_connection_t's outbuf. */
typedef struct cell_queue_t {
  packed_cell_t *head; /**< The first cell, or NULL if the queue is empty. */
  packed_cell_t *tail; /**< The last cell, or NULL if the queue is empty. */
  int n; /**< The number of cells in the queue. */
  insertion_time_queue_t *insertion_times; /**< Insertion times of cells. */
} cell_queue_t;

/** Beginning of a RELAY cell payload. */
typedef struct {
  uint8_t command; /**< The end-to-end relay command. */
  uint16_t recognized; /**< Used to tell whether cell is for us. */
  streamid_t stream_id; /**< Which stream is this cell associated with? */
  char integrity[4]; /**< Used to tell whether cell is corrupted. */
  uint16_t length; /**< How long is the payload body? */
} relay_header_t;

typedef struct buf_t buf_t;
typedef struct socks_request_t socks_request_t;

/* Values for connection_t.magic: used to make sure that downcasts (casts from
* connection_t to foo_connection_t) are safe. */
#define BASE_CONNECTION_MAGIC 0x7C3C304Eu
#define OR_CONNECTION_MAGIC 0x7D31FF03u
#define EDGE_CONNECTION_MAGIC 0xF0374013u
#define DIR_CONNECTION_MAGIC 0x9988ffeeu
#define CONTROL_CONNECTION_MAGIC 0x8abc765du

/** Description of a connection to another host or process, and associated
 * data.
 *
 * A connection is named based on what it's connected to -- an "OR
 * connection" has a Tor node on the other end, an "exit
 * connection" has a website or other server on the other end, and an
 * "AP connection" has an application proxy (and thus a user) on the
 * other end.
 *
 * Every connection has a type and a state.  Connections never change
 * their type, but can go through many state changes in their lifetime.
 *
 * Every connection has two associated input and output buffers.
 * Listeners don't use them.  For non-listener connections, incoming
 * data is appended to conn->inbuf, and outgoing data is taken from
 * conn->outbuf.  Connections differ primarily in the functions called
 * to fill and drain these buffers.
 */
typedef struct connection_t {
  uint32_t magic; /**< For memory debugging: must equal one of
                   * *_CONNECTION_MAGIC. */

  uint8_t state; /**< Current state of this connection. */
  unsigned int type:4; /**< What kind of connection is this? */
  unsigned int purpose:5; /**< Only used for DIR and EXIT types currently. */

  /* The next fields are all one-bit booleans. Some are only applicable to
   * connection subtypes, but we hold them here anyway, to save space.
   */
  unsigned int read_blocked_on_bw:1; /**< Boolean: should we start reading
                            * again once the bandwidth throttler allows it? */
  unsigned int write_blocked_on_bw:1; /**< Boolean: should we start writing
                             * again once the bandwidth throttler allows
                             * writes? */
  unsigned int hold_open_until_flushed:1; /**< Despite this connection's being
                                      * marked for close, do we flush it
                                      * before closing it? */
  unsigned int inbuf_reached_eof:1; /**< Boolean: did read() return 0 on this
                                     * conn? */
  /** Set to 1 when we're inside connection_flushed_some to keep us from
   * calling connection_handle_write() recursively. */
  unsigned int in_flushed_some:1;

  /* For linked connections:
   */
  unsigned int linked:1; /**< True if there is, or has been, a linked_conn. */
  /** True iff we'd like to be notified about read events from the
   * linked conn. */
  unsigned int reading_from_linked_conn:1;
  /** True iff we're willing to write to the linked conn. */
  unsigned int writing_to_linked_conn:1;
  /** True iff we're currently able to read on the linked conn, and our
   * read_event should be made active with libevent. */
  unsigned int active_on_link:1;
  /** True iff we've called connection_close_immediate() on this linked
   * connection. */
  unsigned int linked_conn_is_closed:1;

  /** CONNECT/SOCKS proxy client handshake state (for outgoing connections). */
  unsigned int proxy_state:4;

  /** Our socket; -1 if this connection is closed, or has no socket. */
  evutil_socket_t s;
  int conn_array_index; /**< Index into the global connection array. */
  struct event *read_event; /**< Libevent event structure. */
  struct event *write_event; /**< Libevent event structure. */
  buf_t *inbuf; /**< Buffer holding data read over this connection. */
  buf_t *outbuf; /**< Buffer holding data to write over this connection. */
  size_t outbuf_flushlen; /**< How much data should we try to flush from the
                           * outbuf? */
  time_t timestamp_lastread; /**< When was the last time libevent said we could
                              * read? */
  time_t timestamp_lastwritten; /**< When was the last time libevent said we
                                 * could write? */
  time_t timestamp_created; /**< When was this connection_t created? */

  /* XXXX_IP6 make this IPv6-capable */
  int socket_family; /**< Address family of this connection's socket.  Usually
                      * AF_INET, but it can also be AF_UNIX, or in the future
                      * AF_INET6 */
  tor_addr_t addr; /**< IP of the other side of the connection; used to
                    * identify routers, along with port. */
  uint16_t port; /**< If non-zero, port on the other end
                  * of the connection. */
  uint16_t marked_for_close; /**< Should we close this conn on the next
                              * iteration of the main loop? (If true, holds
                              * the line number where this connection was
                              * marked.) */
  const char *marked_for_close_file; /**< For debugging: in which file were
                                      * we marked for close? */
  char *address; /**< FQDN (or IP) of the guy on the other end.
                  * strdup into this, because free_connection() frees it. */
  /** Another connection that's connected to this one in lieu of a socket. */
  struct connection_t *linked_conn;

  /** Unique identifier for this connection on this Tor instance. */
  uint64_t global_identifier;

  /* XXXX022 move this field, and all the listener-only fields (just
     socket_family, I think), into a new listener_connection_t subtype. */
  /** If the connection is a CONN_TYPE_AP_DNS_LISTENER, this field points
   * to the evdns_server_port is uses to listen to and answer connections. */
  struct evdns_server_port *dns_server_port;

  /** Unique ID for measuring tunneled network status requests. */
  uint64_t dirreq_id;
} connection_t;

/** Stores flags and information related to the portion of a v2 Tor OR
 * connection handshake that happens after the TLS handshake is finished.
 */
typedef struct or_handshake_state_t {
  /** When was the VERSIONS cell sent on this connection?  Used to get
   * an estimate of the skew in the returning NETINFO reply. */
  time_t sent_versions_at;
  /** True iff we originated this connection */
  unsigned int started_here : 1;
  /** True iff we have received and processed a VERSIONS cell. */
  unsigned int received_versions : 1;
} or_handshake_state_t;

/** Subtype of connection_t for an "OR connection" -- that is, one that speaks
 * cells over TLS. */
typedef struct or_connection_t {
  connection_t _base;

  /** Hash of the public RSA key for the other side's identity key, or zeroes
   * if the other side hasn't shown us a valid identity key. */
  char identity_digest[DIGEST_LEN];
  char *nickname; /**< Nickname of OR on other side (if any). */

  tor_tls_t *tls; /**< TLS connection state. */
  int tls_error; /**< Last tor_tls error code. */
  /** When we last used this conn for any client traffic. If not
   * recent, we can rate limit it further. */
  time_t client_used;

  tor_addr_t real_addr; /**< The actual address that this connection came from
                       * or went to.  The <b>addr</b> field is prone to
                       * getting overridden by the address from the router
                       * descriptor matching <b>identity_digest</b>. */

  circ_id_type_t circ_id_type:2; /**< When we send CREATE cells along this
                                  * connection, which half of the space should
                                  * we use? */
  /** Should this connection be used for extending circuits to the server
   * matching the <b>identity_digest</b> field?  Set to true if we're pretty
   * sure we aren't getting MITMed, either because we're connected to an
   * address listed in a server descriptor, or because an authenticated
   * NETINFO cell listed the address we're connected to as recognized. */
  unsigned int is_canonical:1;
  /** True iff this connection shouldn't get any new circs attached to it,
   * because the connection is too old, or because there's a better one.
   * More generally, this flag is used to note an unhealthy connection;
   * for example, if a bad connection fails we shouldn't assume that the
   * router itself has a problem.
   */
  unsigned int is_bad_for_new_circs:1;
  uint8_t link_proto; /**< What protocol version are we using? 0 for
                       * "none negotiated yet." */
  circid_t next_circ_id; /**< Which circ_id do we try to use next on
                          * this connection?  This is always in the
                          * range 0..1<<15-1. */

  or_handshake_state_t *handshake_state; /**< If we are setting this connection
                                          * up, state information to do so. */
  time_t timestamp_lastempty; /**< When was the outbuf last completely empty?*/
  time_t timestamp_last_added_nonpadding; /** When did we last add a
                                           * non-padding cell to the outbuf? */

  /* bandwidth* and *_bucket only used by ORs in OPEN state: */
  int bandwidthrate; /**< Bytes/s added to the bucket. (OPEN ORs only.) */
  int bandwidthburst; /**< Max bucket size for this conn. (OPEN ORs only.) */
  int read_bucket; /**< When this hits 0, stop receiving. Every second we
                    * add 'bandwidthrate' to this, capping it at
                    * bandwidthburst. (OPEN ORs only) */
  int write_bucket; /**< When this hits 0, stop writing. Like read_bucket. */
  int n_circuits; /**< How many circuits use this connection as p_conn or
                   * n_conn ? */

  /** Double-linked ring of circuits with queued cells waiting for room to
   * free up on this connection's outbuf.  Every time we pull cells from a
   * circuit, we advance this pointer to the next circuit in the ring. */
  struct circuit_t *active_circuits;
  /** Priority queue of cell_ewma_t for circuits with queued cells waiting for
   * room to free up on this connection's outbuf.  Kept in heap order
   * according to EWMA.
   *
   * This is redundant with active_circuits; if we ever decide only to use the
   * cell_ewma algorithm for choosing circuits, we can remove active_circuits.
   */
  smartlist_t *active_circuit_pqueue;
  /** The tick on which the cell_ewma_ts in active_circuit_pqueue last had
   * their ewma values rescaled. */
  unsigned active_circuit_pqueue_last_recalibrated;
  struct or_connection_t *next_with_same_id; /**< Next connection with same
                                              * identity digest as this one. */
} or_connection_t;

/** Subtype of connection_t for an "edge connection" -- that is, a socks (ap)
 * connection, or an exit. */
typedef struct edge_connection_t {
  connection_t _base;

  struct edge_connection_t *next_stream; /**< Points to the next stream at this
                                          * edge, if any */
  struct crypt_path_t *cpath_layer; /**< A pointer to which node in the circ
                                     * this conn exits at. */
  int package_window; /**< How many more relay cells can I send into the
                       * circuit? */
  int deliver_window; /**< How many more relay cells can end at me? */

  /** Nickname of planned exit node -- used with .exit support. */
  char *chosen_exit_name;

  socks_request_t *socks_request; /**< SOCKS structure describing request (AP
                                   * only.) */
  struct circuit_t *on_circuit; /**< The circuit (if any) that this edge
                                 * connection is using. */

  uint32_t address_ttl; /**< TTL for address-to-addr mapping on exit
                         * connection.  Exit connections only. */

  streamid_t stream_id; /**< The stream ID used for this edge connection on its
                         * circuit */

  /** The reason why this connection is closing; passed to the controller. */
  uint16_t end_reason;

  /** Bytes read since last call to control_event_stream_bandwidth_used() */
  uint32_t n_read;

  /** Bytes written since last call to control_event_stream_bandwidth_used() */
  uint32_t n_written;

  /** What rendezvous service are we querying for? (AP only) */
  rend_data_t *rend_data;

  /** Number of times we've reassigned this application connection to
   * a new circuit. We keep track because the timeout is longer if we've
   * already retried several times. */
  uint8_t num_socks_retries;

  /** True iff this connection is for a DNS request only. */
  unsigned int is_dns_request:1;

  /** True iff this stream must attach to a one-hop circuit (e.g. for
   * begin_dir). */
  unsigned int want_onehop:1;
  /** True iff this stream should use a BEGIN_DIR relay command to establish
   * itself rather than BEGIN (either via onehop or via a whole circuit). */
  unsigned int use_begindir:1;

  unsigned int edge_has_sent_end:1; /**< For debugging; only used on edge
                         * connections.  Set once we've set the stream end,
                         * and check in connection_about_to_close_connection().
                         */
  /** True iff we've blocked reading until the circuit has fewer queued
   * cells. */
  unsigned int edge_blocked_on_circ:1;
  /** For AP connections only. If 1, and we fail to reach the chosen exit,
   * stop requiring it. */
  unsigned int chosen_exit_optional:1;
  /** For AP connections only. If non-zero, this exit node was picked as
   * a result of the TrackHostExit, and the value decrements every time
   * we fail to complete a circuit to our chosen exit -- if it reaches
   * zero, abandon the associated mapaddress. */
  unsigned int chosen_exit_retries:3;

  /** If this is a DNSPort connection, this field holds the pending DNS
   * request that we're going to try to answer.  */
  struct evdns_server_request *dns_server_request;

} edge_connection_t;

/** Subtype of connection_t for an "directory connection" -- that is, an HTTP
 * connection to retrieve or serve directory material. */
typedef struct dir_connection_t {
  connection_t _base;

  char *requested_resource; /**< Which 'resource' did we ask the directory
                             * for? */
  unsigned int dirconn_direct:1; /**< Is this dirconn direct, or via Tor? */

  /* Used only for server sides of some dir connections, to implement
   * "spooling" of directory material to the outbuf.  Otherwise, we'd have
   * to append everything to the outbuf in one enormous chunk. */
  /** What exactly are we spooling right now? */
  enum {
    DIR_SPOOL_NONE=0, DIR_SPOOL_SERVER_BY_DIGEST, DIR_SPOOL_SERVER_BY_FP,
    DIR_SPOOL_EXTRA_BY_DIGEST, DIR_SPOOL_EXTRA_BY_FP,
    DIR_SPOOL_CACHED_DIR, DIR_SPOOL_NETWORKSTATUS,
    DIR_SPOOL_MICRODESC, /* NOTE: if we add another entry, add another bit. */
  } dir_spool_src : 3;
  /** If we're fetching descriptors, what router purpose shall we assign
   * to them? */
  uint8_t router_purpose;
  /** List of fingerprints for networkstatuses or descriptors to be spooled. */
  smartlist_t *fingerprint_stack;
  /** A cached_dir_t object that we're currently spooling out */
  struct cached_dir_t *cached_dir;
  /** The current offset into cached_dir. */
  off_t cached_dir_offset;
  /** The zlib object doing on-the-fly compression for spooled data. */
  tor_zlib_state_t *zlib_state;

  /** What rendezvous service are we querying for? */
  rend_data_t *rend_data;

  char identity_digest[DIGEST_LEN]; /**< Hash of the public RSA key for
                                     * the directory server's signing key. */

} dir_connection_t;

/** Subtype of connection_t for an connection to a controller. */
typedef struct control_connection_t {
  connection_t _base;

  uint32_t event_mask; /**< Bitfield: which events does this controller
                        * care about? */

  /** True if we have sent a protocolinfo reply on this connection. */
  unsigned int have_sent_protocolinfo:1;

  /** Amount of space allocated in incoming_cmd. */
  uint32_t incoming_cmd_len;
  /** Number of bytes currently stored in incoming_cmd. */
  uint32_t incoming_cmd_cur_len;
  /** A control command that we're reading from the inbuf, but which has not
   * yet arrived completely. */
  char *incoming_cmd;
} control_connection_t;

/** Cast a connection_t subtype pointer to a connection_t **/
#define TO_CONN(c) (&(((c)->_base)))
/** Helper macro: Given a pointer to to._base, of type from*, return &to. */
#define DOWNCAST(to, ptr) ((to*)SUBTYPE_P(ptr, to, _base))

/** Convert a connection_t* to an or_connection_t*; assert if the cast is
 * invalid. */
static or_connection_t *TO_OR_CONN(connection_t *);
/** Convert a connection_t* to a dir_connection_t*; assert if the cast is
 * invalid. */
static dir_connection_t *TO_DIR_CONN(connection_t *);
/** Convert a connection_t* to an edge_connection_t*; assert if the cast is
 * invalid. */
static edge_connection_t *TO_EDGE_CONN(connection_t *);
/** Convert a connection_t* to an control_connection_t*; assert if the cast is
 * invalid. */
static control_connection_t *TO_CONTROL_CONN(connection_t *);

static INLINE or_connection_t *TO_OR_CONN(connection_t *c)
{
  tor_assert(c->magic == OR_CONNECTION_MAGIC);
  return DOWNCAST(or_connection_t, c);
}
static INLINE dir_connection_t *TO_DIR_CONN(connection_t *c)
{
  tor_assert(c->magic == DIR_CONNECTION_MAGIC);
  return DOWNCAST(dir_connection_t, c);
}
static INLINE edge_connection_t *TO_EDGE_CONN(connection_t *c)
{
  tor_assert(c->magic == EDGE_CONNECTION_MAGIC);
  return DOWNCAST(edge_connection_t, c);
}
static INLINE control_connection_t *TO_CONTROL_CONN(connection_t *c)
{
  tor_assert(c->magic == CONTROL_CONNECTION_MAGIC);
  return DOWNCAST(control_connection_t, c);
}

/** What action type does an address policy indicate: accept or reject? */
typedef enum {
  ADDR_POLICY_ACCEPT=1,
  ADDR_POLICY_REJECT=2,
} addr_policy_action_t;

/** A reference-counted address policy rule. */
typedef struct addr_policy_t {
  int refcnt; /**< Reference count */
  addr_policy_action_t policy_type:2;/**< What to do when the policy matches.*/
  unsigned int is_private:1; /**< True iff this is the pseudo-address,
                              * "private". */
  unsigned int is_canonical:1; /**< True iff this policy is the canonical
                                * copy (stored in a hash table to avoid
                                * duplication of common policies) */
  maskbits_t maskbits; /**< Accept/reject all addresses <b>a</b> such that the
                 * first <b>maskbits</b> bits of <b>a</b> match
                 * <b>addr</b>. */
  tor_addr_t addr; /**< Base address to accept or reject. */
  uint16_t prt_min; /**< Lowest port number to accept/reject. */
  uint16_t prt_max; /**< Highest port number to accept/reject. */
} addr_policy_t;

/** A cached_dir_t represents a cacheable directory object, along with its
 * compressed form. */
typedef struct cached_dir_t {
  char *dir; /**< Contents of this object, NUL-terminated. */
  char *dir_z; /**< Compressed contents of this object. */
  size_t dir_len; /**< Length of <b>dir</b> (not counting its NUL). */
  size_t dir_z_len; /**< Length of <b>dir_z</b>. */
  time_t published; /**< When was this object published. */
  digests_t digests; /**< Digests of this object (networkstatus only) */
  int refcnt; /**< Reference count for this cached_dir_t. */
} cached_dir_t;

/** Enum used to remember where a signed_descriptor_t is stored and how to
 * manage the memory for signed_descriptor_body.  */
typedef enum {
  /** The descriptor isn't stored on disk at all: the copy in memory is
   * canonical; the saved_offset field is meaningless. */
  SAVED_NOWHERE=0,
  /** The descriptor is stored in the cached_routers file: the
   * signed_descriptor_body is meaningless; the signed_descriptor_len and
   * saved_offset are used to index into the mmaped cache file. */
  SAVED_IN_CACHE,
  /** The descriptor is stored in the cached_routers.new file: the
   * signed_descriptor_body and saved_offset fields are both set. */
  /* FFFF (We could also mmap the file and grow the mmap as needed, or
   * lazy-load the descriptor text by using seek and read.  We don't, for
   * now.)
   */
  SAVED_IN_JOURNAL
} saved_location_t;

/** Enumeration: what kind of download schedule are we using for a given
 * object? */
typedef enum {
  DL_SCHED_GENERIC = 0,
  DL_SCHED_CONSENSUS = 1,
  DL_SCHED_BRIDGE = 2,
} download_schedule_t;

/** Information about our plans for retrying downloads for a downloadable
 * object. */
typedef struct download_status_t {
  time_t next_attempt_at; /**< When should we try downloading this descriptor
                           * again? */
  uint8_t n_download_failures; /**< Number of failures trying to download the
                                * most recent descriptor. */
  download_schedule_t schedule : 8;
} download_status_t;

/** If n_download_failures is this high, the download can never happen. */
#define IMPOSSIBLE_TO_DOWNLOAD 255

/** The max size we expect router descriptor annotations we create to
 * be. We'll accept larger ones if we see them on disk, but we won't
 * create any that are larger than this. */
#define ROUTER_ANNOTATION_BUF_LEN 256

/** Information need to cache an onion router's descriptor. */
typedef struct signed_descriptor_t {
  /** Pointer to the raw server descriptor, preceded by annotations.  Not
   * necessarily NUL-terminated.  If saved_location is SAVED_IN_CACHE, this
   * pointer is null. */
  char *signed_descriptor_body;
  /** Length of the annotations preceding the server descriptor. */
  size_t annotations_len;
  /** Length of the server descriptor. */
  size_t signed_descriptor_len;
  /** Digest of the server descriptor, computed as specified in
   * dir-spec.txt. */
  char signed_descriptor_digest[DIGEST_LEN];
  /** Identity digest of the router. */
  char identity_digest[DIGEST_LEN];
  /** Declared publication time of the descriptor. */
  time_t published_on;
  /** For routerdescs only: digest of the corresponding extrainfo. */
  char extra_info_digest[DIGEST_LEN];
  /** For routerdescs only: Status of downloading the corresponding
   * extrainfo. */
  download_status_t ei_dl_status;
  /** Where is the descriptor saved? */
  saved_location_t saved_location;
  /** If saved_location is SAVED_IN_CACHE or SAVED_IN_JOURNAL, the offset of
   * this descriptor in the corresponding file. */
  off_t saved_offset;
  /** What position is this descriptor within routerlist->routers or
   * routerlist->old_routers? -1 for none. */
  int routerlist_index;
  /** The valid-until time of the most recent consensus that listed this
   * descriptor, or a bit after the publication time of the most recent v2
   * networkstatus that listed it.  0 for "never listed in a consensus or
   * status, so far as we know." */
  time_t last_listed_as_valid_until;
#ifdef TRACK_SERVED_TIME
  /** The last time we served anybody this descriptor.  Used for internal
   * testing to see whether we're holding on to descriptors too long. */
  time_t last_served_at; /*XXXX remove if not useful. */
#endif
  /* If true, we do not ever try to save this object in the cache. */
  unsigned int do_not_cache : 1;
  /* If true, this item is meant to represent an extrainfo. */
  unsigned int is_extrainfo : 1;
  /* If true, we got an extrainfo for this item, and the digest was right,
   * but it was incompatible. */
  unsigned int extrainfo_is_bogus : 1;
  /* If true, we are willing to transmit this item unencrypted. */
  unsigned int send_unencrypted : 1;
} signed_descriptor_t;

/** A signed integer representing a country code. */
typedef int16_t country_t;

/** Information about another onion router in the network. */
typedef struct {
  signed_descriptor_t cache_info;
  char *address; /**< Location of OR: either a hostname or an IP address. */
  char *nickname; /**< Human-readable OR name. */

  uint32_t addr; /**< IPv4 address of OR, in host order. */
  uint16_t or_port; /**< Port for TLS connections. */
  uint16_t dir_port; /**< Port for HTTP directory connections. */

  crypto_pk_env_t *onion_pkey; /**< Public RSA key for onions. */
  crypto_pk_env_t *identity_pkey;  /**< Public RSA key for signing. */

  char *platform; /**< What software/operating system is this OR using? */

  /* link info */
  uint32_t bandwidthrate; /**< How many bytes does this OR add to its token
                           * bucket per second? */
  uint32_t bandwidthburst; /**< How large is this OR's token bucket? */
  /** How many bytes/s is this router known to handle? */
  uint32_t bandwidthcapacity;
  smartlist_t *exit_policy; /**< What streams will this OR permit
                             * to exit?  NULL for 'reject *:*'. */
  long uptime; /**< How many seconds the router claims to have been up */
  smartlist_t *declared_family; /**< Nicknames of router which this router
                                 * claims are its family. */
  char *contact_info; /**< Declared contact info for this router. */
  unsigned int is_hibernating:1; /**< Whether the router claims to be
                                  * hibernating */
  unsigned int has_old_dnsworkers:1; /**< Whether the router is using
                                      * dnsworker code. */
  unsigned int caches_extra_info:1; /**< Whether the router caches and serves
                                     * extrainfo documents. */
  unsigned int allow_single_hop_exits:1;  /**< Whether the router allows
                                     * single hop exits. */

  /* local info */
  unsigned int is_running:1; /**< As far as we know, is this OR currently
                              * running? */
  unsigned int is_valid:1; /**< Has a trusted dirserver validated this OR?
                               *  (For Authdir: Have we validated this OR?)
                               */
  unsigned int is_named:1; /**< Do we believe the nickname that this OR gives
                            * us? */
  unsigned int is_fast:1; /** Do we think this is a fast OR? */
  unsigned int is_stable:1; /** Do we think this is a stable OR? */
  unsigned int is_possible_guard:1; /**< Do we think this is an OK guard? */
  unsigned int is_exit:1; /**< Do we think this is an OK exit? */
  unsigned int is_bad_exit:1; /**< Do we think this exit is censored, borked,
                               * or otherwise nasty? */
  unsigned int is_bad_directory:1; /**< Do we think this directory is junky,
                                    * underpowered, or otherwise useless? */
  unsigned int wants_to_be_hs_dir:1; /**< True iff this router claims to be
                                      * a hidden service directory. */
  unsigned int is_hs_dir:1; /**< True iff this router is a hidden service
                             * directory according to the authorities. */
  unsigned int policy_is_reject_star:1; /**< True iff the exit policy for this
                                         * router rejects everything. */
  /** True if, after we have added this router, we should re-launch
   * tests for it. */
  unsigned int needs_retest_if_added:1;

/** Tor can use this router for general positions in circuits. */
#define ROUTER_PURPOSE_GENERAL 0
/** Tor should avoid using this router for circuit-building. */
#define ROUTER_PURPOSE_CONTROLLER 1
/** Tor should use this router only for bridge positions in circuits. */
#define ROUTER_PURPOSE_BRIDGE 2
/** Tor should not use this router; it was marked in cached-descriptors with
 * a purpose we didn't recognize. */
#define ROUTER_PURPOSE_UNKNOWN 255

  uint8_t purpose; /** What positions in a circuit is this router good for? */

  /* The below items are used only by authdirservers for
   * reachability testing. */
  /** When was the last time we could reach this OR? */
  time_t last_reachable;
  /** When did we start testing reachability for this OR? */
  time_t testing_since;
  /** According to the geoip db what country is this router in? */
  country_t country;
} routerinfo_t;

/** Information needed to keep and cache a signed extra-info document. */
typedef struct extrainfo_t {
  signed_descriptor_t cache_info;
  /** The router's nickname. */
  char nickname[MAX_NICKNAME_LEN+1];
  /** True iff we found the right key for this extra-info, verified the
   * signature, and found it to be bad. */
  unsigned int bad_sig : 1;
  /** If present, we didn't have the right key to verify this extra-info,
   * so this is a copy of the signature in the document. */
  char *pending_sig;
  /** Length of pending_sig. */
  size_t pending_sig_len;
} extrainfo_t;

/** Contents of a single router entry in a network status object.
 */
typedef struct routerstatus_t {
  time_t published_on; /**< When was this router published? */
  char nickname[MAX_NICKNAME_LEN+1]; /**< The nickname this router says it
                                      * has. */
  char identity_digest[DIGEST_LEN]; /**< Digest of the router's identity
                                     * key. */
  char descriptor_digest[DIGEST_LEN]; /**< Digest of the router's most recent
                                       * descriptor. */
  uint32_t addr; /**< IPv4 address for this router. */
  uint16_t or_port; /**< OR port for this router. */
  uint16_t dir_port; /**< Directory port for this router. */
  unsigned int is_authority:1; /**< True iff this router is an authority. */
  unsigned int is_exit:1; /**< True iff this router is a good exit. */
  unsigned int is_stable:1; /**< True iff this router stays up a long time. */
  unsigned int is_fast:1; /**< True iff this router has good bandwidth. */
  unsigned int is_running:1; /**< True iff this router is up. */
  unsigned int is_named:1; /**< True iff "nickname" belongs to this router. */
  unsigned int is_unnamed:1; /**< True iff "nickname" belongs to another
                              * router. */
  unsigned int is_valid:1; /**< True iff this router isn't invalid. */
  unsigned int is_v2_dir:1; /**< True iff this router can serve directory
                             * information with v2 of the directory
                             * protocol. (All directory caches cache v1
                             * directories.)  */
  unsigned int is_possible_guard:1; /**< True iff this router would be a good
                                     * choice as an entry guard. */
  unsigned int is_bad_exit:1; /**< True iff this node is a bad choice for
                               * an exit node. */
  unsigned int is_bad_directory:1; /**< Do we think this directory is junky,
                                    * underpowered, or otherwise useless? */
  unsigned int is_hs_dir:1; /**< True iff this router is a v2-or-later hidden
                             * service directory. */
  /** True iff we know version info for this router. (i.e., a "v" entry was
   * included.)  We'll replace all these with a big tor_version_t or a char[]
   * if the number of traits we care about ever becomes incredibly big. */
  unsigned int version_known:1;
  /** True iff this router is a version that supports BEGIN_DIR cells. */
  unsigned int version_supports_begindir:1;
  /** True iff this router is a version that supports conditional consensus
   *  downloads (signed by list of authorities). */
  unsigned int version_supports_conditional_consensus:1;
  /** True iff this router is a version that we can post extrainfo docs to. */
  unsigned int version_supports_extrainfo_upload:1;
  /** True iff this router is a version that, if it caches directory info,
   * we can get v3 downloads from. */
  unsigned int version_supports_v3_dir:1;

  unsigned int has_bandwidth:1; /**< The vote/consensus had bw info */
  unsigned int has_exitsummary:1; /**< The vote/consensus had exit summaries */
  unsigned int has_measured_bw:1; /**< The vote/consensus had a measured bw */

  uint32_t measured_bw; /**< Measured bandwidth (capacity) of the router */

  uint32_t bandwidth; /**< Bandwidth (capacity) of the router as reported in
                       * the vote/consensus, in kilobytes/sec. */
  char *exitsummary; /**< exit policy summary -
                      * XXX weasel: this probably should not stay a string. */

  /* ---- The fields below aren't derived from the networkstatus; they
   * hold local information only. */

  /** True if we, as a directory mirror, want to download the corresponding
   * routerinfo from the authority who gave us this routerstatus.  (That is,
   * if we don't have the routerinfo, and if we haven't already tried to get it
   * from this authority.)  Applies in v2 networkstatus document only.
   */
  unsigned int need_to_mirror:1;
  unsigned int name_lookup_warned:1; /**< Have we warned the user for referring
                                      * to this (unnamed) router by nickname?
                                      */
  time_t last_dir_503_at; /**< When did this router last tell us that it
                           * was too busy to serve directory info? */
  download_status_t dl_status;

} routerstatus_t;

/** A microdescriptor is the smallest amount of information needed to build a
 * circuit through a router.  They are generated by the directory authorities,
 * using information from the uploaded routerinfo documents.  They are not
 * self-signed, but are rather authenticated by having their hash in a signed
 * networkstatus document. */
typedef struct microdesc_t {
  /** Hashtable node, used to look up the microdesc by its digest. */
  HT_ENTRY(microdesc_t) node;

  /* Cache information */

  /**  When was this microdescriptor last listed in a consensus document?
   * Once a microdesc has been unlisted long enough, we can drop it.
   */
  time_t last_listed;
  /** Where is this microdescriptor currently stored? */
  saved_location_t saved_location : 3;
  /** If true, do not attempt to cache this microdescriptor on disk. */
  unsigned int no_save : 1;
  /** If saved_location == SAVED_IN_CACHE, this field holds the offset of the
   * microdescriptor in the cache. */
  off_t off;

  /* The string containing the microdesc. */

  /** A pointer to the encoded body of the microdescriptor.  If the
   * saved_location is SAVED_IN_CACHE, then the body is a pointer into an
   * mmap'd region.  Otherwise, it is a malloc'd string.  The string might not
   * be NUL-terminated; take the length from <b>bodylen</b>. */
  char *body;
  /** The length of the microdescriptor in <b>body</b>. */
  size_t bodylen;
  /** A SHA256-digest of the microdescriptor. */
  char digest[DIGEST256_LEN];

  /* Fields in the microdescriptor. */

  /** As routerinfo_t.onion_pkey */
  crypto_pk_env_t *onion_pkey;
  /** As routerinfo_t.family */
  smartlist_t *family;
  /** Encoded exit policy summary */
  char *exitsummary; /**< exit policy summary -
                      * XXX this probably should not stay a string. */
} microdesc_t;

/** How many times will we try to download a router's descriptor before giving
 * up? */
#define MAX_ROUTERDESC_DOWNLOAD_FAILURES 8

/** Contents of a v2 (non-consensus, non-vote) network status object. */
typedef struct networkstatus_v2_t {
  /** When did we receive the network-status document? */
  time_t received_on;

  /** What was the digest of the document? */
  char networkstatus_digest[DIGEST_LEN];

  /* These fields come from the actual network-status document.*/
  time_t published_on; /**< Declared publication date. */

  char *source_address; /**< Canonical directory server hostname. */
  uint32_t source_addr; /**< Canonical directory server IP. */
  uint16_t source_dirport; /**< Canonical directory server dirport. */

  unsigned int binds_names:1; /**< True iff this directory server binds
                               * names. */
  unsigned int recommends_versions:1; /**< True iff this directory server
                                       * recommends client and server software
                                       * versions. */
  unsigned int lists_bad_exits:1; /**< True iff this directory server marks
                                   * malfunctioning exits as bad. */
  /** True iff this directory server marks malfunctioning directories as
   * bad. */
  unsigned int lists_bad_directories:1;

  char identity_digest[DIGEST_LEN]; /**< Digest of signing key. */
  char *contact; /**< How to contact directory admin? (may be NULL). */
  crypto_pk_env_t *signing_key; /**< Key used to sign this directory. */
  char *client_versions; /**< comma-separated list of recommended client
                          * versions. */
  char *server_versions; /**< comma-separated list of recommended server
                          * versions. */

  smartlist_t *entries; /**< List of routerstatus_t*.   This list is kept
                         * sorted by identity_digest. */
} networkstatus_v2_t;

typedef struct vote_microdesc_hash_t {
  struct vote_microdesc_hash_t *next;
  char *microdesc_hash_line;
} vote_microdesc_hash_t;

/** The claim about a single router, made in a vote. */
typedef struct vote_routerstatus_t {
  routerstatus_t status; /**< Underlying 'status' object for this router.
                          * Flags are redundant. */
  uint64_t flags; /**< Bit-field for all recognized flags; index into
                   * networkstatus_t.known_flags. */
  char *version; /**< The version that the authority says this router is
                  * running. */
  vote_microdesc_hash_t *microdesc;
} vote_routerstatus_t;

/** A signature of some document by an authority. */
typedef struct document_signature_t {
  /** Declared SHA-1 digest of this voter's identity key */
  char identity_digest[DIGEST_LEN];
  /** Declared SHA-1 digest of signing key used by this voter. */
  char signing_key_digest[DIGEST_LEN];
  /** Algorithm used to compute the digest of the document. */
  digest_algorithm_t alg;
  /** Signature of the signed thing. */
  char *signature;
  /** Length of <b>signature</b> */
  int signature_len;
  unsigned int bad_signature : 1; /**< Set to true if we've tried to verify
                                   * the sig, and we know it's bad. */
  unsigned int good_signature : 1; /**< Set to true if we've verified the sig
                                     * as good. */
} document_signature_t;

/** Information about a single voter in a vote or a consensus. */
typedef struct networkstatus_voter_info_t {
  /** Declared SHA-1 digest of this voter's identity key */
  char identity_digest[DIGEST_LEN];
  char *nickname; /**< Nickname of this voter */
  /** Digest of this voter's "legacy" identity key, if any.  In vote only; for
   * consensuses, we treat legacy keys as additional signers. */
  char legacy_id_digest[DIGEST_LEN];
  char *address; /**< Address of this voter, in string format. */
  uint32_t addr; /**< Address of this voter, in IPv4, in host order. */
  uint16_t dir_port; /**< Directory port of this voter */
  uint16_t or_port; /**< OR port of this voter */
  char *contact; /**< Contact information for this voter. */
  char vote_digest[DIGEST_LEN]; /**< Digest of this voter's vote, as signed. */

  /* Nothing from here on is signed. */
  /** The signature of the document and the signature's status. */
  smartlist_t *sigs;
} networkstatus_voter_info_t;

/** Enumerates the possible seriousness values of a networkstatus document. */
typedef enum {
  NS_TYPE_VOTE,
  NS_TYPE_CONSENSUS,
  NS_TYPE_OPINION,
} networkstatus_type_t;

/** Enumerates recognized flavors of a consensus networkstatus document.  All
 * flavors of a consensus are generated from the same set of votes, but they
 * present different types information to different versions of Tor. */
typedef enum {
  FLAV_NS = 0,
  FLAV_MICRODESC = 1,
} consensus_flavor_t;

/** Which consensus flavor do we actually want to use to build circuits? */
#define USABLE_CONSENSUS_FLAVOR FLAV_NS

/** How many different consensus flavors are there? */
#define N_CONSENSUS_FLAVORS ((int)(FLAV_MICRODESC)+1)

/** A common structure to hold a v3 network status vote, or a v3 network
 * status consensus. */
typedef struct networkstatus_t {
  networkstatus_type_t type : 8; /**< Vote, consensus, or opinion? */
  consensus_flavor_t flavor : 8; /**< If a consensus, what kind? */
  time_t published; /**< Vote only: Time when vote was written. */
  time_t valid_after; /**< Time after which this vote or consensus applies. */
  time_t fresh_until; /**< Time before which this is the most recent vote or
                       * consensus. */
  time_t valid_until; /**< Time after which this vote or consensus should not
                       * be used. */

  /** Consensus only: what method was used to produce this consensus? */
  int consensus_method;
  /** Vote only: what methods is this voter willing to use? */
  smartlist_t *supported_methods;

  /** How long does this vote/consensus claim that authorities take to
   * distribute their votes to one another? */
  int vote_seconds;
  /** How long does this vote/consensus claim that authorities take to
   * distribute their consensus signatures to one another? */
  int dist_seconds;

  /** Comma-separated list of recommended client software, or NULL if this
   * voter has no opinion. */
  char *client_versions;
  char *server_versions;
  /** List of flags that this vote/consensus applies to routers.  If a flag is
   * not listed here, the voter has no opinion on what its value should be. */
  smartlist_t *known_flags;

  /** List of key=value strings for the parameters in this vote or
   * consensus, sorted by key. */
  smartlist_t *net_params;

  /** List of key=value strings for the bw weight parameters in the
   * consensus. */
  smartlist_t *weight_params;

  /** List of networkstatus_voter_info_t.  For a vote, only one element
   * is included.  For a consensus, one element is included for every voter
   * whose vote contributed to the consensus. */
  smartlist_t *voters;

  struct authority_cert_t *cert; /**< Vote only: the voter's certificate. */

  /** Digests of this document, as signed. */
  digests_t digests;

  /** List of router statuses, sorted by identity digest.  For a vote,
   * the elements are vote_routerstatus_t; for a consensus, the elements
   * are routerstatus_t. */
  smartlist_t *routerstatus_list;

  /** If present, a map from descriptor digest to elements of
   * routerstatus_list. */
  digestmap_t *desc_digest_map;
} networkstatus_t;

/** A set of signatures for a networkstatus consensus.  Unless otherwise
 * noted, all fields are as for networkstatus_t. */
typedef struct ns_detached_signatures_t {
  time_t valid_after;
  time_t fresh_until;
  time_t valid_until;
  strmap_t *digests; /**< Map from flavor name to digestset_t */
  strmap_t *signatures; /**< Map from flavor name to list of
                         * document_signature_t */
} ns_detached_signatures_t;

/** Allowable types of desc_store_t. */
typedef enum store_type_t {
  ROUTER_STORE = 0,
  EXTRAINFO_STORE = 1
} store_type_t;

/** A 'store' is a set of descriptors saved on disk, with accompanying
 * journal, mmaped as needed, rebuilt as needed. */
typedef struct desc_store_t {
  /** Filename (within DataDir) for the store.  We append .tmp to this
   * filename for a temporary file when rebuilding the store, and .new to this
   * filename for the journal. */
  const char *fname_base;
  /** Alternative (obsolete) value for fname_base: if the file named by
   * fname_base isn't present, we read from here instead, but we never write
   * here. */
  const char *fname_alt_base;
  /** Human-readable description of what this store contains. */
  const char *description;

  tor_mmap_t *mmap; /**< A mmap for the main file in the store. */

  store_type_t type; /**< What's stored in this store? */

  /** The size of the router log, in bytes. */
  size_t journal_len;
  /** The size of the router store, in bytes. */
  size_t store_len;
  /** Total bytes dropped since last rebuild: this is space currently
   * used in the cache and the journal that could be freed by a rebuild. */
  size_t bytes_dropped;
} desc_store_t;

/** Contents of a directory of onion routers. */
typedef struct {
  /** Map from server identity digest to a member of routers. */
  struct digest_ri_map_t *identity_map;
  /** Map from server descriptor digest to a signed_descriptor_t from
   * routers or old_routers. */
  struct digest_sd_map_t *desc_digest_map;
  /** Map from extra-info digest to an extrainfo_t.  Only exists for
   * routers in routers or old_routers. */
  struct digest_ei_map_t *extra_info_map;
  /** Map from extra-info digests to a signed_descriptor_t for a router
   * descriptor having that extra-info digest.  Only exists for
   * routers in routers or old_routers. */
  struct digest_sd_map_t *desc_by_eid_map;
  /** List of routerinfo_t for all currently live routers we know. */
  smartlist_t *routers;
  /** List of signed_descriptor_t for older router descriptors we're
   * caching. */
  smartlist_t *old_routers;
  /** Store holding server descriptors.  If present, any router whose
   * cache_info.saved_location == SAVED_IN_CACHE is stored in this file
   * starting at cache_info.saved_offset */
  desc_store_t desc_store;
  /** Store holding extra-info documents. */
  desc_store_t extrainfo_store;
} routerlist_t;

/** Information on router used when extending a circuit. We don't need a
 * full routerinfo_t to extend: we only need addr:port:keyid to build an OR
 * connection, and onion_key to create the onionskin. Note that for onehop
 * general-purpose tunnels, the onion_key is NULL. */
typedef struct extend_info_t {
  char nickname[MAX_HEX_NICKNAME_LEN+1]; /**< This router's nickname for
                                          * display. */
  char identity_digest[DIGEST_LEN]; /**< Hash of this router's identity key. */
  uint16_t port; /**< OR port. */
  tor_addr_t addr; /**< IP address. */
  crypto_pk_env_t *onion_key; /**< Current onionskin key. */
} extend_info_t;

/** Certificate for v3 directory protocol: binds long-term authority identity
 * keys to medium-term authority signing keys. */
typedef struct authority_cert_t {
  /** Information relating to caching this cert on disk and looking it up. */
  signed_descriptor_t cache_info;
  /** This authority's long-term authority identity key. */
  crypto_pk_env_t *identity_key;
  /** This authority's medium-term signing key. */
  crypto_pk_env_t *signing_key;
  /** The digest of <b>signing_key</b> */
  char signing_key_digest[DIGEST_LEN];
  /** The listed expiration time of this certificate. */
  time_t expires;
  /** This authority's IPv4 address, in host order. */
  uint32_t addr;
  /** This authority's directory port. */
  uint16_t dir_port;
  /** True iff this certificate was cross-certified by signing the identity
   * key with the signing key. */
  uint8_t is_cross_certified;
} authority_cert_t;

/** Bitfield enum type listing types of directory authority/directory
 * server.  */
typedef enum {
  NO_AUTHORITY      = 0,
  /** Serves/signs v1 directory information: Big lists of routers, and short
   * routerstatus documents. */
  V1_AUTHORITY      = 1 << 0,
  /** Serves/signs v2 directory information: i.e. v2 networkstatus documents */
  V2_AUTHORITY      = 1 << 1,
  /** Serves/signs v3 directory information: votes, consensuses, certs */
  V3_AUTHORITY      = 1 << 2,
  /** Serves hidden service descriptors. */
  HIDSERV_AUTHORITY = 1 << 3,
  /** Serves bridge descriptors. */
  BRIDGE_AUTHORITY  = 1 << 4,
  /** Serves extrainfo documents. (XXX Not precisely an authority type)*/
  EXTRAINFO_CACHE   = 1 << 5,
} authority_type_t;

#define CRYPT_PATH_MAGIC 0x70127012u

/** Holds accounting information for a single step in the layered encryption
 * performed by a circuit.  Used only at the client edge of a circuit. */
typedef struct crypt_path_t {
  uint32_t magic;

  /* crypto environments */
  /** Encryption key and counter for cells heading towards the OR at this
   * step. */
  crypto_cipher_env_t *f_crypto;
  /** Encryption key and counter for cells heading back from the OR at this
   * step. */
  crypto_cipher_env_t *b_crypto;

  /** Digest state for cells heading towards the OR at this step. */
  crypto_digest_env_t *f_digest; /* for integrity checking */
  /** Digest state for cells heading away from the OR at this step. */
  crypto_digest_env_t *b_digest;

  /** Current state of Diffie-Hellman key negotiation with the OR at this
   * step. */
  crypto_dh_env_t *dh_handshake_state;
  /** Current state of 'fast' (non-PK) key negotiation with the OR at this
   * step. Used to save CPU when TLS is already providing all the
   * authentication, secrecy, and integrity we need, and we're already
   * distinguishable from an OR.
   */
  uint8_t fast_handshake_state[DIGEST_LEN];
  /** Negotiated key material shared with the OR at this step. */
  char handshake_digest[DIGEST_LEN];/* KH in tor-spec.txt */

  /** Information to extend to the OR at this step. */
  extend_info_t *extend_info;

  /** Is the circuit built to this step?  Must be one of:
   *    - CPATH_STATE_CLOSED (The circuit has not been extended to this step)
   *    - CPATH_STATE_AWAITING_KEYS (We have sent an EXTEND/CREATE to this step
   *      and not received an EXTENDED/CREATED)
   *    - CPATH_STATE_OPEN (The circuit has been extended to this step) */
  uint8_t state;
#define CPATH_STATE_CLOSED 0
#define CPATH_STATE_AWAITING_KEYS 1
#define CPATH_STATE_OPEN 2
  struct crypt_path_t *next; /**< Link to next crypt_path_t in the circuit.
                              * (The list is circular, so the last node
                              * links to the first.) */
  struct crypt_path_t *prev; /**< Link to previous crypt_path_t in the
                              * circuit. */

  int package_window; /**< How many cells are we allowed to originate ending
                       * at this step? */
  int deliver_window; /**< How many cells are we willing to deliver originating
                       * at this step? */
} crypt_path_t;

#define CPATH_KEY_MATERIAL_LEN (20*2+16*2)

#define DH_KEY_LEN DH_BYTES
#define ONIONSKIN_CHALLENGE_LEN (PKCS1_OAEP_PADDING_OVERHEAD+\
                                 CIPHER_KEY_LEN+\
                                 DH_KEY_LEN)
#define ONIONSKIN_REPLY_LEN (DH_KEY_LEN+DIGEST_LEN)

/** Information used to build a circuit. */
typedef struct {
  /** Intended length of the final circuit. */
  int desired_path_len;
  /** How to extend to the planned exit node. */
  extend_info_t *chosen_exit;
  /** Whether every node in the circ must have adequate uptime. */
  int need_uptime;
  /** Whether every node in the circ must have adequate capacity. */
  int need_capacity;
  /** Whether the last hop was picked with exiting in mind. */
  int is_internal;
  /** Did we pick this as a one-hop tunnel (not safe for other conns)?
   * These are for encrypted connections that exit to this router, not
   * for arbitrary exits from the circuit. */
  int onehop_tunnel;
  /** The crypt_path_t to append after rendezvous: used for rendezvous. */
  crypt_path_t *pending_final_cpath;
  /** How many times has building a circuit for this task failed? */
  int failure_count;
  /** At what time should we give up on this task? */
  time_t expiry_time;
} cpath_build_state_t;

/**
 * The cell_ewma_t structure keeps track of how many cells a circuit has
 * transferred recently.  It keeps an EWMA (exponentially weighted moving
 * average) of the number of cells flushed from the circuit queue onto a
 * connection in connection_or_flush_from_first_active_circuit().
 */
typedef struct {
  /** The last 'tick' at which we recalibrated cell_count.
   *
   * A cell sent at exactly the start of this tick has weight 1.0. Cells sent
   * since the start of this tick have weight greater than 1.0; ones sent
   * earlier have less weight. */
  unsigned last_adjusted_tick;
  /** The EWMA of the cell count. */
  double cell_count;
  /** True iff this is the cell count for a circuit's previous
   * connection. */
  unsigned int is_for_p_conn : 1;
  /** The position of the circuit within the OR connection's priority
   * queue. */
  int heap_index;
} cell_ewma_t;

#define ORIGIN_CIRCUIT_MAGIC 0x35315243u
#define OR_CIRCUIT_MAGIC 0x98ABC04Fu

/**
 * A circuit is a path over the onion routing
 * network. Applications can connect to one end of the circuit, and can
 * create exit connections at the other end of the circuit. AP and exit
 * connections have only one circuit associated with them (and thus these
 * connection types are closed when the circuit is closed), whereas
 * OR connections multiplex many circuits at once, and stay standing even
 * when there are no circuits running over them.
 *
 * A circuit_t structure can fill one of two roles.  First, a or_circuit_t
 * links two connections together: either an edge connection and an OR
 * connection, or two OR connections.  (When joined to an OR connection, a
 * circuit_t affects only cells sent to a particular circID on that
 * connection.  When joined to an edge connection, a circuit_t affects all
 * data.)

 * Second, an origin_circuit_t holds the cipher keys and state for sending data
 * along a given circuit.  At the OP, it has a sequence of ciphers, each
 * of which is shared with a single OR along the circuit.  Separate
 * ciphers are used for data going "forward" (away from the OP) and
 * "backward" (towards the OP).  At the OR, a circuit has only two stream
 * ciphers: one for data going forward, and one for data going backward.
 */
typedef struct circuit_t {
  uint32_t magic; /**< For memory and type debugging: must equal
                   * ORIGIN_CIRCUIT_MAGIC or OR_CIRCUIT_MAGIC. */

  /** Queue of cells waiting to be transmitted on n_conn. */
  cell_queue_t n_conn_cells;
  /** The OR connection that is next in this circuit. */
  or_connection_t *n_conn;
  /** The circuit_id used in the next (forward) hop of this circuit. */
  circid_t n_circ_id;

  /** The hop to which we want to extend this circuit.  Should be NULL if
   * the circuit has attached to a connection. */
  extend_info_t *n_hop;

  /** True iff we are waiting for n_conn_cells to become less full before
   * allowing p_streams to add any more cells. (Origin circuit only.) */
  unsigned int streams_blocked_on_n_conn : 1;
  /** True iff we are waiting for p_conn_cells to become less full before
   * allowing n_streams to add any more cells. (OR circuit only.) */
  unsigned int streams_blocked_on_p_conn : 1;

  uint8_t state; /**< Current status of this circuit. */
  uint8_t purpose; /**< Why are we creating this circuit? */

  /** How many relay data cells can we package (read from edge streams)
   * on this circuit before we receive a circuit-level sendme cell asking
   * for more? */
  int package_window;
  /** How many relay data cells will we deliver (write to edge streams)
   * on this circuit? When deliver_window gets low, we send some
   * circuit-level sendme cells to indicate that we're willing to accept
   * more. */
  int deliver_window;

  /** For storage while n_conn is pending
    * (state CIRCUIT_STATE_OR_WAIT). When defined, it is always
    * length ONIONSKIN_CHALLENGE_LEN. */
  char *n_conn_onionskin;

  time_t timestamp_created; /**< When was this circuit created? */
  time_t timestamp_dirty; /**< When the circuit was first used, or 0 if the
                           * circuit is clean. */
  struct timeval highres_created; /**< When exactly was the circuit created? */

  uint16_t marked_for_close; /**< Should we close this circuit at the end of
                              * the main loop? (If true, holds the line number
                              * where this circuit was marked.) */
  const char *marked_for_close_file; /**< For debugging: in which file was this
                                      * circuit marked for close? */

  /** Next circuit in the doubly-linked ring of circuits waiting to add
   * cells to n_conn.  NULL if we have no cells pending, or if we're not
   * linked to an OR connection. */
  struct circuit_t *next_active_on_n_conn;
  /** Previous circuit in the doubly-linked ring of circuits waiting to add
   * cells to n_conn.  NULL if we have no cells pending, or if we're not
   * linked to an OR connection. */
  struct circuit_t *prev_active_on_n_conn;
  struct circuit_t *next; /**< Next circuit in linked list of all circuits. */

  /** Unique ID for measuring tunneled network status requests. */
  uint64_t dirreq_id;

  /** The EWMA count for the number of cells flushed from the
   * n_conn_cells queue.  Used to determine which circuit to flush from next.
   */
  cell_ewma_t n_cell_ewma;
} circuit_t;

/** Largest number of relay_early cells that we can send on a given
 * circuit. */
#define MAX_RELAY_EARLY_CELLS_PER_CIRCUIT 8

/** An origin_circuit_t holds data necessary to build and use a circuit.
 */
typedef struct origin_circuit_t {
  circuit_t _base;

  /** Linked list of AP streams (or EXIT streams if hidden service)
   * associated with this circuit. */
  edge_connection_t *p_streams;
  /** Build state for this circuit. It includes the intended path
   * length, the chosen exit router, rendezvous information, etc.
   */
  cpath_build_state_t *build_state;
  /** The doubly-linked list of crypt_path_t entries, one per hop,
   * for this circuit. This includes ciphers for each hop,
   * integrity-checking digests for each hop, and package/delivery
   * windows for each hop.
   */
  crypt_path_t *cpath;

  /** Holds all rendezvous data on either client or service side. */
  rend_data_t *rend_data;

  /** How many more relay_early cells can we send on this circuit, according
   * to the specification? */
  unsigned int remaining_relay_early_cells : 4;

  /** Set if this circuit is insanely old and we already informed the user */
  unsigned int is_ancient : 1;

  /** Set if this circuit has already been opened. Used to detect
   * cannibalized circuits. */
  unsigned int has_opened : 1;

  /** What commands were sent over this circuit that decremented the
   * RELAY_EARLY counter? This is for debugging task 878. */
  uint8_t relay_early_commands[MAX_RELAY_EARLY_CELLS_PER_CIRCUIT];

  /** How many RELAY_EARLY cells have been sent over this circuit? This is
   * for debugging task 878, too. */
  int relay_early_cells_sent;

  /** The next stream_id that will be tried when we're attempting to
   * construct a new AP stream originating at this circuit. */
  streamid_t next_stream_id;

  /* The intro key replaces the hidden service's public key if purpose is
   * S_ESTABLISH_INTRO or S_INTRO, provided that no unversioned rendezvous
   * descriptor is used. */
  crypto_pk_env_t *intro_key;

  /** Quasi-global identifier for this circuit; used for control.c */
  /* XXXX NM This can get re-used after 2**32 circuits. */
  uint32_t global_identifier;

} origin_circuit_t;

/** An or_circuit_t holds information needed to implement a circuit at an
 * OR. */
typedef struct or_circuit_t {
  circuit_t _base;

  /** Next circuit in the doubly-linked ring of circuits waiting to add
   * cells to p_conn.  NULL if we have no cells pending, or if we're not
   * linked to an OR connection. */
  struct circuit_t *next_active_on_p_conn;
  /** Previous circuit in the doubly-linked ring of circuits waiting to add
   * cells to p_conn.  NULL if we have no cells pending, or if we're not
   * linked to an OR connection. */
  struct circuit_t *prev_active_on_p_conn;

  /** The circuit_id used in the previous (backward) hop of this circuit. */
  circid_t p_circ_id;
  /** Queue of cells waiting to be transmitted on p_conn. */
  cell_queue_t p_conn_cells;
  /** The OR connection that is previous in this circuit. */
  or_connection_t *p_conn;
  /** Linked list of Exit streams associated with this circuit. */
  edge_connection_t *n_streams;
  /** Linked list of Exit streams associated with this circuit that are
   * still being resolved. */
  edge_connection_t *resolving_streams;
  /** The cipher used by intermediate hops for cells heading toward the
   * OP. */
  crypto_cipher_env_t *p_crypto;
  /** The cipher used by intermediate hops for cells heading away from
   * the OP. */
  crypto_cipher_env_t *n_crypto;

  /** The integrity-checking digest used by intermediate hops, for
   * cells packaged here and heading towards the OP.
   */
  crypto_digest_env_t *p_digest;
  /** The integrity-checking digest used by intermediate hops, for
   * cells packaged at the OP and arriving here.
   */
  crypto_digest_env_t *n_digest;

  /** Points to spliced circuit if purpose is REND_ESTABLISHED, and circuit
   * is not marked for close. */
  struct or_circuit_t *rend_splice;

#if REND_COOKIE_LEN >= DIGEST_LEN
#define REND_TOKEN_LEN REND_COOKIE_LEN
#else
#define REND_TOKEN_LEN DIGEST_LEN
#endif

  /** A hash of location-hidden service's PK if purpose is INTRO_POINT, or a
   * rendezvous cookie if purpose is REND_POINT_WAITING. Filled with zeroes
   * otherwise.
   * ???? move to a subtype or adjunct structure? Wastes 20 bytes. -NM
   */
  char rend_token[REND_TOKEN_LEN];

  /* ???? move to a subtype or adjunct structure? Wastes 20 bytes -NM */
  char handshake_digest[DIGEST_LEN]; /**< Stores KH for the handshake. */

  /** How many more relay_early cells can we send on this circuit, according
   * to the specification? */
  unsigned int remaining_relay_early_cells : 4;

  /** True iff this circuit was made with a CREATE_FAST cell. */
  unsigned int is_first_hop : 1;

  /** Number of cells that were removed from circuit queue; reset every
   * time when writing buffer stats to disk. */
  uint32_t processed_cells;

  /** Total time in milliseconds that cells spent in both app-ward and
   * exit-ward queues of this circuit; reset every time when writing
   * buffer stats to disk. */
  uint64_t total_cell_waiting_time;

  /** The EWMA count for the number of cells flushed from the
   * p_conn_cells queue. */
  cell_ewma_t p_cell_ewma;
} or_circuit_t;

/** Convert a circuit subtype to a circuit_t.*/
#define TO_CIRCUIT(x)  (&((x)->_base))

/** Convert a circuit_t* to a pointer to the enclosing or_circuit_t.  Asserts
 * if the cast is impossible. */
static or_circuit_t *TO_OR_CIRCUIT(circuit_t *);
/** Convert a circuit_t* to a pointer to the enclosing origin_circuit_t.
 * Asserts if the cast is impossible. */
static origin_circuit_t *TO_ORIGIN_CIRCUIT(circuit_t *);

static INLINE or_circuit_t *TO_OR_CIRCUIT(circuit_t *x)
{
  tor_assert(x->magic == OR_CIRCUIT_MAGIC);
  return DOWNCAST(or_circuit_t, x);
}
static INLINE origin_circuit_t *TO_ORIGIN_CIRCUIT(circuit_t *x)
{
  tor_assert(x->magic == ORIGIN_CIRCUIT_MAGIC);
  return DOWNCAST(origin_circuit_t, x);
}

/** Bitfield type: things that we're willing to use invalid routers for. */
typedef enum invalid_router_usage_t {
  ALLOW_INVALID_ENTRY       =1,
  ALLOW_INVALID_EXIT        =2,
  ALLOW_INVALID_MIDDLE      =4,
  ALLOW_INVALID_RENDEZVOUS  =8,
  ALLOW_INVALID_INTRODUCTION=16,
} invalid_router_usage_t;

/* limits for TCP send and recv buffer size used for constrained sockets */
#define MIN_CONSTRAINED_TCP_BUFFER 2048
#define MAX_CONSTRAINED_TCP_BUFFER 262144  /* 256k */

/** A linked list of lines in a config file. */
typedef struct config_line_t {
  char *key;
  char *value;
  struct config_line_t *next;
} config_line_t;

typedef struct routerset_t routerset_t;

/** Configuration options for a Tor process. */
typedef struct {
  uint32_t _magic;

  /** What should the tor process actually do? */
  enum {
    CMD_RUN_TOR=0, CMD_LIST_FINGERPRINT, CMD_HASH_PASSWORD,
    CMD_VERIFY_CONFIG, CMD_RUN_UNITTESTS
  } command;
  const char *command_arg; /**< Argument for command-line option. */

  config_line_t *Logs; /**< New-style list of configuration lines
                        * for logs */

  char *DebugLogFile; /**< Where to send verbose log messages. */
  char *DataDirectory; /**< OR only: where to store long-term data. */
  char *Nickname; /**< OR only: nickname of this onion router. */
  char *Address; /**< OR only: configured address for this onion router. */
  char *PidFile; /**< Where to store PID of Tor process. */

  routerset_t *ExitNodes; /**< Structure containing nicknames, digests,
                           * country codes and IP address patterns of ORs to
                           * consider as exits. */
  routerset_t *EntryNodes;/**< Structure containing nicknames, digests,
                           * country codes and IP address patterns of ORs to
                           * consider as entry points. */
  int StrictNodes; /**< Boolean: When none of our EntryNodes or ExitNodes
                    * are up, or we need to access a node in ExcludeNodes,
                    * do we just fail instead? */
  routerset_t *ExcludeNodes;/**< Structure containing nicknames, digests,
                             * country codes and IP address patterns of ORs
                             * not to use in circuits. But see StrictNodes
                             * above. */
  routerset_t *ExcludeExitNodes;/**< Structure containing nicknames, digests,
                                 * country codes and IP address patterns of
                                 * ORs not to consider as exits. */

  /** Union of ExcludeNodes and ExcludeExitNodes */
  struct routerset_t *_ExcludeExitNodesUnion;

  int DisableAllSwap; /**< Boolean: Attempt to call mlockall() on our
                       * process for all current and future memory. */

  /** List of "entry", "middle", "exit", "introduction", "rendezvous". */
  smartlist_t *AllowInvalidNodes;
  /** Bitmask; derived from AllowInvalidNodes. */
  invalid_router_usage_t _AllowInvalid;
  config_line_t *ExitPolicy; /**< Lists of exit policy components. */
  int ExitPolicyRejectPrivate; /**< Should we not exit to local addresses? */
  config_line_t *SocksPolicy; /**< Lists of socks policy components */
  config_line_t *DirPolicy; /**< Lists of dir policy components */
  /** Addresses to bind for listening for SOCKS connections. */
  config_line_t *SocksListenAddress;
  /** Addresses to bind for listening for transparent pf/netfilter
   * connections. */
  config_line_t *TransListenAddress;
  /** Addresses to bind for listening for transparent natd connections */
  config_line_t *NATDListenAddress;
  /** Addresses to bind for listening for SOCKS connections. */
  config_line_t *DNSListenAddress;
  /** Addresses to bind for listening for OR connections. */
  config_line_t *ORListenAddress;
  /** Addresses to bind for listening for directory connections. */
  config_line_t *DirListenAddress;
  /** Addresses to bind for listening for control connections. */
  config_line_t *ControlListenAddress;
  /** Local address to bind outbound sockets */
  char *OutboundBindAddress;
  /** Directory server only: which versions of
   * Tor should we tell users to run? */
  config_line_t *RecommendedVersions;
  config_line_t *RecommendedClientVersions;
  config_line_t *RecommendedServerVersions;
  /** Whether dirservers refuse router descriptors with private IPs. */
  int DirAllowPrivateAddresses;
  char *User; /**< Name of user to run Tor as. */
  char *Group; /**< Name of group to run Tor as. */
  int ORPort; /**< Port to listen on for OR connections. */
  int SocksPort; /**< Port to listen on for SOCKS connections. */
  /** Port to listen on for transparent pf/netfilter connections. */
  int TransPort;
  int NATDPort; /**< Port to listen on for transparent natd connections. */
  int ControlPort; /**< Port to listen on for control connections. */
  config_line_t *ControlSocket; /**< List of Unix Domain Sockets to listen on
                                 * for control connections. */
  int DirPort; /**< Port to listen on for directory connections. */
  int DNSPort; /**< Port to listen on for DNS requests. */
  int AssumeReachable; /**< Whether to publish our descriptor regardless. */
  int AuthoritativeDir; /**< Boolean: is this an authoritative directory? */
  int V1AuthoritativeDir; /**< Boolean: is this an authoritative directory
                           * for version 1 directories? */
  int V2AuthoritativeDir; /**< Boolean: is this an authoritative directory
                           * for version 2 directories? */
  int V3AuthoritativeDir; /**< Boolean: is this an authoritative directory
                           * for version 3 directories? */
  int HSAuthoritativeDir; /**< Boolean: does this an authoritative directory
                           * handle hidden service requests? */
  int NamingAuthoritativeDir; /**< Boolean: is this an authoritative directory
                               * that's willing to bind names? */
  int VersioningAuthoritativeDir; /**< Boolean: is this an authoritative
                                   * directory that's willing to recommend
                                   * versions? */
  int BridgeAuthoritativeDir; /**< Boolean: is this an authoritative directory
                               * that aggregates bridge descriptors? */

  /** If set on a bridge authority, it will answer requests on its dirport
   * for bridge statuses -- but only if the requests use this password.
   * If set on a bridge user, request bridge statuses, and use this password
   * when doing so. */
  char *BridgePassword;

  int UseBridges; /**< Boolean: should we start all circuits with a bridge? */
  config_line_t *Bridges; /**< List of bootstrap bridge addresses. */

  int BridgeRelay; /**< Boolean: are we acting as a bridge relay? We make
                    * this explicit so we can change how we behave in the
                    * future. */

  /** Boolean: if we know the bridge's digest, should we get new
   * descriptors from the bridge authorities or from the bridge itself? */
  int UpdateBridgesFromAuthority;

  int AvoidDiskWrites; /**< Boolean: should we never cache things to disk?
                        * Not used yet. */
  int ClientOnly; /**< Boolean: should we never evolve into a server role? */
  /** To what authority types do we publish our descriptor? Choices are
   * "v1", "v2", "v3", "bridge", or "". */
  smartlist_t *PublishServerDescriptor;
  /** An authority type, derived from PublishServerDescriptor. */
  authority_type_t _PublishServerDescriptor;
  /** Boolean: do we publish hidden service descriptors to the HS auths? */
  int PublishHidServDescriptors;
  int FetchServerDescriptors; /**< Do we fetch server descriptors as normal? */
  int FetchHidServDescriptors; /** and hidden service descriptors? */
  int HidServDirectoryV2; /**< Do we participate in the HS DHT? */

  int MinUptimeHidServDirectoryV2; /**< As directory authority, accept hidden
                                    * service directories after what time? */
  int FetchUselessDescriptors; /**< Do we fetch non-running descriptors too? */
  int AllDirActionsPrivate; /**< Should every directory action be sent
                             * through a Tor circuit? */

  int ConnLimit; /**< Demanded minimum number of simultaneous connections. */
  int _ConnLimit; /**< Maximum allowed number of simultaneous connections. */
  int RunAsDaemon; /**< If true, run in the background. (Unix only) */
  int FascistFirewall; /**< Whether to prefer ORs reachable on open ports. */
  smartlist_t *FirewallPorts; /**< Which ports our firewall allows
                               * (strings). */
  config_line_t *ReachableAddresses; /**< IP:ports our firewall allows. */
  config_line_t *ReachableORAddresses; /**< IP:ports for OR conns. */
  config_line_t *ReachableDirAddresses; /**< IP:ports for Dir conns. */

  int ConstrainedSockets; /**< Shrink xmit and recv socket buffers. */
  uint64_t ConstrainedSockSize; /**< Size of constrained buffers. */

  /** Whether we should drop exit streams from Tors that we don't know are
   * relays.  One of "0" (never refuse), "1" (always refuse), or "auto" (do
   * what the consensus says, defaulting to 'refuse' if the consensus says
   * nothing). */
  char *RefuseUnknownExits;
  /** Parsed version of RefuseUnknownExits. -1 for auto. */
  int RefuseUnknownExits_;

  /** Application ports that require all nodes in circ to have sufficient
   * uptime. */
  smartlist_t *LongLivedPorts;
  /** Application ports that are likely to be unencrypted and
   * unauthenticated; we reject requests for them to prevent the
   * user from screwing up and leaking plaintext secrets to an
   * observer somewhere on the Internet. */
  smartlist_t *RejectPlaintextPorts;
  /** Related to RejectPlaintextPorts above, except this config option
   * controls whether we warn (in the log and via a controller status
   * event) every time a risky connection is attempted. */
  smartlist_t *WarnPlaintextPorts;
  /** Should we try to reuse the same exit node for a given host */
  smartlist_t *TrackHostExits;
  int TrackHostExitsExpire; /**< Number of seconds until we expire an
                             * addressmap */
  config_line_t *AddressMap; /**< List of address map directives. */
  int AutomapHostsOnResolve; /**< If true, when we get a resolve request for a
                              * hostname ending with one of the suffixes in
                              * <b>AutomapHostsSuffixes</b>, map it to a
                              * virtual address. */
  smartlist_t *AutomapHostsSuffixes; /**< List of suffixes for
                                      * <b>AutomapHostsOnResolve</b>. */
  int RendPostPeriod; /**< How often do we post each rendezvous service
                       * descriptor? Remember to publish them independently. */
  int KeepalivePeriod; /**< How often do we send padding cells to keep
                        * connections alive? */
  int SocksTimeout; /**< How long do we let a socks connection wait
                     * unattached before we fail it? */
  int LearnCircuitBuildTimeout; /**< If non-zero, we attempt to learn a value
                                 * for CircuitBuildTimeout based on timeout
                                 * history */
  int CircuitBuildTimeout; /**< Cull non-open circuits that were born at
                            * least this many seconds ago. Used until
                            * adaptive algorithm learns a new value. */
  int CircuitIdleTimeout; /**< Cull open clean circuits that were born
                           * at least this many seconds ago. */
  int CircuitStreamTimeout; /**< If non-zero, detach streams from circuits
                             * and try a new circuit if the stream has been
                             * waiting for this many seconds. If zero, use
                             * our default internal timeout schedule. */
  int MaxOnionsPending; /**< How many circuit CREATE requests do we allow
                         * to wait simultaneously before we start dropping
                         * them? */
  int NewCircuitPeriod; /**< How long do we use a circuit before building
                         * a new one? */
  int MaxCircuitDirtiness; /**< Never use circs that were first used more than
                                this interval ago. */
  uint64_t BandwidthRate; /**< How much bandwidth, on average, are we willing
                           * to use in a second? */
  uint64_t BandwidthBurst; /**< How much bandwidth, at maximum, are we willing
                            * to use in a second? */
  uint64_t MaxAdvertisedBandwidth; /**< How much bandwidth are we willing to
                                    * tell people we have? */
  uint64_t RelayBandwidthRate; /**< How much bandwidth, on average, are we
                                 * willing to use for all relayed conns? */
  uint64_t RelayBandwidthBurst; /**< How much bandwidth, at maximum, will we
                                 * use in a second for all relayed conns? */
  uint64_t PerConnBWRate; /**< Long-term bw on a single TLS conn, if set. */
  uint64_t PerConnBWBurst; /**< Allowed burst on a single TLS conn, if set. */
  int NumCPUs; /**< How many CPUs should we try to use? */
//int RunTesting; /**< If true, create testing circuits to measure how well the
//                 * other ORs are running. */
  config_line_t *RendConfigLines; /**< List of configuration lines
                                          * for rendezvous services. */
  config_line_t *HidServAuth; /**< List of configuration lines for client-side
                               * authorizations for hidden services */
  char *ContactInfo; /**< Contact info to be published in the directory. */

  char *HTTPProxy; /**< hostname[:port] to use as http proxy, if any. */
  tor_addr_t HTTPProxyAddr; /**< Parsed IPv4 addr for http proxy, if any. */
  uint16_t HTTPProxyPort; /**< Parsed port for http proxy, if any. */
  char *HTTPProxyAuthenticator; /**< username:password string, if any. */

  char *HTTPSProxy; /**< hostname[:port] to use as https proxy, if any. */
  tor_addr_t HTTPSProxyAddr; /**< Parsed addr for https proxy, if any. */
  uint16_t HTTPSProxyPort; /**< Parsed port for https proxy, if any. */
  char *HTTPSProxyAuthenticator; /**< username:password string, if any. */

  char *Socks4Proxy; /**< hostname:port to use as a SOCKS4 proxy, if any. */
  tor_addr_t Socks4ProxyAddr; /**< Derived from Socks4Proxy. */
  uint16_t Socks4ProxyPort; /**< Derived from Socks4Proxy. */

  char *Socks5Proxy; /**< hostname:port to use as a SOCKS5 proxy, if any. */
  tor_addr_t Socks5ProxyAddr; /**< Derived from Sock5Proxy. */
  uint16_t Socks5ProxyPort; /**< Derived from Socks5Proxy. */
  char *Socks5ProxyUsername; /**< Username for SOCKS5 authentication, if any */
  char *Socks5ProxyPassword; /**< Password for SOCKS5 authentication, if any */

  /** List of configuration lines for replacement directory authorities.
   * If you just want to replace one class of authority at a time,
   * use the "Alternate*Authority" options below instead. */
  config_line_t *DirServers;

  /** If set, use these main (currently v3) directory authorities and
   * not the default ones. */
  config_line_t *AlternateDirAuthority;

  /** If set, use these bridge authorities and not the default one. */
  config_line_t *AlternateBridgeAuthority;

  /** If set, use these HS authorities and not the default ones. */
  config_line_t *AlternateHSAuthority;

  char *MyFamily; /**< Declared family for this OR. */
  config_line_t *NodeFamilies; /**< List of config lines for
                                       * node families */
  config_line_t *AuthDirBadDir; /**< Address policy for descriptors to
                                 * mark as bad dir mirrors. */
  config_line_t *AuthDirBadExit; /**< Address policy for descriptors to
                                  * mark as bad exits. */
  config_line_t *AuthDirReject; /**< Address policy for descriptors to
                                 * reject. */
  config_line_t *AuthDirInvalid; /**< Address policy for descriptors to
                                  * never mark as valid. */
  int AuthDirListBadDirs; /**< True iff we should list bad dirs,
                           * and vote for all other dir mirrors as good. */
  int AuthDirListBadExits; /**< True iff we should list bad exits,
                            * and vote for all other exits as good. */
  int AuthDirRejectUnlisted; /**< Boolean: do we reject all routers that
                              * aren't named in our fingerprint file? */
  int AuthDirMaxServersPerAddr; /**< Do not permit more than this
                                 * number of servers per IP address. */
  int AuthDirMaxServersPerAuthAddr; /**< Do not permit more than this
                                     * number of servers per IP address shared
                                     * with an authority. */

  char *AccountingStart; /**< How long is the accounting interval, and when
                          * does it start? */
  uint64_t AccountingMax; /**< How many bytes do we allow per accounting
                           * interval before hibernation?  0 for "never
                           * hibernate." */

  /** Base64-encoded hash of accepted passwords for the control system. */
  config_line_t *HashedControlPassword;
  /** As HashedControlPassword, but not saved. */
  config_line_t *HashedControlSessionPassword;

  int CookieAuthentication; /**< Boolean: do we enable cookie-based auth for
                             * the control system? */
  char *CookieAuthFile; /**< Location of a cookie authentication file. */
  int CookieAuthFileGroupReadable; /**< Boolean: Is the CookieAuthFile g+r? */
  int LeaveStreamsUnattached; /**< Boolean: Does Tor attach new streams to
                          * circuits itself (0), or does it expect a controller
                          * to cope? (1) */
  int DisablePredictedCircuits; /**< Boolean: does Tor preemptively
                                 * make circuits in the background (0),
                                 * or not (1)? */
  int ShutdownWaitLength; /**< When we get a SIGINT and we're a server, how
                           * long do we wait before exiting? */
  char *SafeLogging; /**< Contains "relay", "1", "0" (meaning no scrubbing). */

  /* Derived from SafeLogging */
  enum {
    SAFELOG_SCRUB_ALL, SAFELOG_SCRUB_RELAY, SAFELOG_SCRUB_NONE
  } _SafeLogging;

  int SafeSocks; /**< Boolean: should we outright refuse application
                  * connections that use socks4 or socks5-with-local-dns? */
#define LOG_PROTOCOL_WARN (get_options()->ProtocolWarnings ? \
                           LOG_WARN : LOG_INFO)
  int ProtocolWarnings; /**< Boolean: when other parties screw up the Tor
                         * protocol, is it a warn or an info in our logs? */
  int TestSocks; /**< Boolean: when we get a socks connection, do we loudly
                  * log whether it was DNS-leaking or not? */
  int HardwareAccel; /**< Boolean: Should we enable OpenSSL hardware
                      * acceleration where available? */
  char *AccelName; /**< Optional hardware acceleration engine name. */
  char *AccelDir; /**< Optional hardware acceleration engine search dir. */
  int UseEntryGuards; /**< Boolean: Do we try to enter from a smallish number
                       * of fixed nodes? */
  int NumEntryGuards; /**< How many entry guards do we try to establish? */
  int RephistTrackTime; /**< How many seconds do we keep rephist info? */
  int FastFirstHopPK; /**< If Tor believes it is safe, should we save a third
                       * of our PK time by sending CREATE_FAST cells? */
  /** Should we always fetch our dir info on the mirror schedule (which
   * means directly from the authorities) no matter our other config? */
  int FetchDirInfoEarly;

  /** Should we fetch our dir info at the start of the consensus period? */
  int FetchDirInfoExtraEarly;

  char *VirtualAddrNetwork; /**< Address and mask to hand out for virtual
                             * MAPADDRESS requests. */
  int ServerDNSSearchDomains; /**< Boolean: If set, we don't force exit
                      * addresses to be FQDNs, but rather search for them in
                      * the local domains. */
  int ServerDNSDetectHijacking; /**< Boolean: If true, check for DNS failure
                                 * hijacking. */
  int ServerDNSRandomizeCase; /**< Boolean: Use the 0x20-hack to prevent
                               * DNS poisoning attacks. */
  char *ServerDNSResolvConfFile; /**< If provided, we configure our internal
                     * resolver from the file here rather than from
                     * /etc/resolv.conf (Unix) or the registry (Windows). */
  char *DirPortFrontPage; /**< This is a full path to a file with an html
                    disclaimer. This allows a server administrator to show
                    that they're running Tor and anyone visiting their server
                    will know this without any specialized knowledge. */
  /** Boolean: if set, we start even if our resolv.conf file is missing
   * or broken. */
  int ServerDNSAllowBrokenConfig;

  smartlist_t *ServerDNSTestAddresses; /**< A list of addresses that definitely
                                        * should be resolvable. Used for
                                        * testing our DNS server. */
  int EnforceDistinctSubnets; /**< If true, don't allow multiple routers in the
                               * same network zone in the same circuit. */
  int TunnelDirConns; /**< If true, use BEGIN_DIR rather than BEGIN when
                       * possible. */
  int PreferTunneledDirConns; /**< If true, avoid dirservers that don't
                               * support BEGIN_DIR, when possible. */
  int AllowNonRFC953Hostnames; /**< If true, we allow connections to hostnames
                                * with weird characters. */
  /** If true, we try resolving hostnames with weird characters. */
  int ServerDNSAllowNonRFC953Hostnames;

  /** If true, we try to download extra-info documents (and we serve them,
   * if we are a cache).  For authorities, this is always true. */
  int DownloadExtraInfo;

  /** If true, and we are acting as a relay, allow exit circuits even when
   * we are the first hop of a circuit. */
  int AllowSingleHopExits;
  /** If true, don't allow relays with AllowSingleHopExits=1 to be used in
   * circuits that we build. */
  int ExcludeSingleHopRelays;
  /** If true, and the controller tells us to use a one-hop circuit, and the
   * exit allows it, we use it. */
  int AllowSingleHopCircuits;

  /** If true, we convert "www.google.com.foo.exit" addresses on the
   * socks/trans/natd ports into "www.google.com" addresses that
   * exit from the node "foo". Disabled by default since attacking
   * websites and exit relays can use it to manipulate your path
   * selection. */
  int AllowDotExit;

  /** If true, we will warn if a user gives us only an IP address
   * instead of a hostname. */
  int WarnUnsafeSocks;

  /** If true, the user wants us to collect statistics on clients
   * requesting network statuses from us as directory. */
  int DirReqStatistics;

  /** If true, the user wants us to collect statistics on port usage. */
  int ExitPortStatistics;

  /** If true, the user wants us to collect cell statistics. */
  int CellStatistics;

  /** If true, the user wants us to collect statistics as entry node. */
  int EntryStatistics;

  /** If true, include statistics file contents in extra-info documents. */
  int ExtraInfoStatistics;

  /** If true, do not believe anybody who tells us that a domain resolves
   * to an internal address, or that an internal address has a PTR mapping.
   * Helps avoid some cross-site attacks. */
  int ClientDNSRejectInternalAddresses;

  /** The length of time that we think a consensus should be fresh. */
  int V3AuthVotingInterval;
  /** The length of time we think it will take to distribute votes. */
  int V3AuthVoteDelay;
  /** The length of time we think it will take to distribute signatures. */
  int V3AuthDistDelay;
  /** The number of intervals we think a consensus should be valid. */
  int V3AuthNIntervalsValid;

  /** Should advertise and sign consensuses with a legacy key, for key
   * migration purposes? */
  int V3AuthUseLegacyKey;

  /** Location of bandwidth measurement file */
  char *V3BandwidthsFile;

  /** Authority only: key=value pairs that we add to our networkstatus
   * consensus vote on the 'params' line. */
  char *ConsensusParams;

  /** The length of time that we think an initial consensus should be fresh.
   * Only altered on testing networks. */
  int TestingV3AuthInitialVotingInterval;

  /** The length of time we think it will take to distribute initial votes.
   * Only altered on testing networks. */
  int TestingV3AuthInitialVoteDelay;

  /** The length of time we think it will take to distribute initial
   * signatures.  Only altered on testing networks.*/
  int TestingV3AuthInitialDistDelay;

  /** If an authority has been around for less than this amount of time, it
   * does not believe its reachability information is accurate.  Only
   * altered on testing networks. */
  int TestingAuthDirTimeToLearnReachability;

  /** Clients don't download any descriptor this recent, since it will
   * probably not have propagated to enough caches.  Only altered on testing
   * networks. */
  int TestingEstimatedDescriptorPropagationTime;

  /** If true, we take part in a testing network. Change the defaults of a
   * couple of other configuration options and allow to change the values
   * of certain configuration options. */
  int TestingTorNetwork;

  /** File to check for a consensus networkstatus, if we don't have one
   * cached. */
  char *FallbackNetworkstatusFile;

  /** If true, and we have GeoIP data, and we're a bridge, keep a per-country
   * count of how many client addresses have contacted us so that we can help
   * the bridge authority guess which countries have blocked access to us. */
  int BridgeRecordUsageByCountry;

  /** Optionally, a file with GeoIP data. */
  char *GeoIPFile;

  /** If true, SIGHUP should reload the torrc.  Sometimes controllers want
   * to make this false. */
  int ReloadTorrcOnSIGHUP;

  /* The main parameter for picking circuits within a connection.
   *
   * If this value is positive, when picking a cell to relay on a connection,
   * we always relay from the circuit whose weighted cell count is lowest.
   * Cells are weighted exponentially such that if one cell is sent
   * 'CircuitPriorityHalflife' seconds before another, it counts for half as
   * much.
   *
   * If this value is zero, we're disabling the cell-EWMA algorithm.
   *
   * If this value is negative, we're using the default approach
   * according to either Tor or a parameter set in the consensus.
   */
  double CircuitPriorityHalflife;

} or_options_t;

/** Persistent state for an onion router, as saved to disk. */
typedef struct {
  uint32_t _magic;
  /** The time at which we next plan to write the state to the disk.  Equal to
   * TIME_MAX if there are no savable changes, 0 if there are changes that
   * should be saved right away. */
  time_t next_write;

  /** When was the state last written to disk? */
  time_t LastWritten;

  /** Fields for accounting bandwidth use. */
  time_t AccountingIntervalStart;
  uint64_t AccountingBytesReadInInterval;
  uint64_t AccountingBytesWrittenInInterval;
  int AccountingSecondsActive;
  int AccountingSecondsToReachSoftLimit;
  time_t AccountingSoftLimitHitAt;
  uint64_t AccountingBytesAtSoftLimit;
  uint64_t AccountingExpectedUsage;

  /** A list of Entry Guard-related configuration lines. */
  config_line_t *EntryGuards;

  /** These fields hold information on the history of bandwidth usage for
   * servers.  The "Ends" fields hold the time when we last updated the
   * bandwidth usage. The "Interval" fields hold the granularity, in seconds,
   * of the entries of Values.  The "Values" lists hold decimal string
   * representations of the number of bytes read or written in each
   * interval. */
  time_t      BWHistoryReadEnds;
  int         BWHistoryReadInterval;
  smartlist_t *BWHistoryReadValues;
  time_t      BWHistoryWriteEnds;
  int         BWHistoryWriteInterval;
  smartlist_t *BWHistoryWriteValues;
  time_t      BWHistoryDirReadEnds;
  int         BWHistoryDirReadInterval;
  smartlist_t *BWHistoryDirReadValues;
  time_t      BWHistoryDirWriteEnds;
  int         BWHistoryDirWriteInterval;
  smartlist_t *BWHistoryDirWriteValues;

  /** Build time histogram */
  config_line_t * BuildtimeHistogram;
  unsigned int TotalBuildTimes;
  unsigned int CircuitBuildAbandonedCount;

  /** What version of Tor wrote this state file? */
  char *TorVersion;

  /** Holds any unrecognized values we found in the state file, in the order
   * in which we found them. */
  config_line_t *ExtraLines;

  /** When did we last rotate our onion key?  "0" for 'no idea'. */
  time_t LastRotatedOnionKey;
} or_state_t;

/** Change the next_write time of <b>state</b> to <b>when</b>, unless the
 * state is already scheduled to be written to disk earlier than <b>when</b>.
 */
static INLINE void or_state_mark_dirty(or_state_t *state, time_t when)
{
  if (state->next_write > when)
    state->next_write = when;
}

#define MAX_SOCKS_REPLY_LEN 1024
#define MAX_SOCKS_ADDR_LEN 256

/** Please open a TCP connection to this addr:port. */
#define SOCKS_COMMAND_CONNECT       0x01
/** Please turn this FQDN into an IP address, privately. */
#define SOCKS_COMMAND_RESOLVE       0xF0
/** Please turn this IP address into an FQDN, privately. */
#define SOCKS_COMMAND_RESOLVE_PTR   0xF1

#define SOCKS_COMMAND_IS_CONNECT(c) ((c)==SOCKS_COMMAND_CONNECT)
#define SOCKS_COMMAND_IS_RESOLVE(c) ((c)==SOCKS_COMMAND_RESOLVE || \
                                     (c)==SOCKS_COMMAND_RESOLVE_PTR)

/** State of a SOCKS request from a user to an OP.  Also used to encode other
 * information for non-socks user request (such as those on TransPort and
 * DNSPort) */
struct socks_request_t {
  /** Which version of SOCKS did the client use? One of "0, 4, 5" -- where
   * 0 means that no socks handshake ever took place, and this is just a
   * stub connection (e.g. see connection_ap_make_link()). */
  char socks_version;
  int command; /**< What is this stream's goal? One from the above list. */
  size_t replylen; /**< Length of <b>reply</b>. */
  char reply[MAX_SOCKS_REPLY_LEN]; /**< Write an entry into this string if
                                    * we want to specify our own socks reply,
                                    * rather than using the default socks4 or
                                    * socks5 socks reply. We use this for the
                                    * two-stage socks5 handshake.
                                    */
  char address[MAX_SOCKS_ADDR_LEN]; /**< What address did the client ask to
                                       connect to/resolve? */
  uint16_t port; /**< What port did the client ask to connect to? */
  unsigned int has_finished : 1; /**< Has the SOCKS handshake finished? Used to
                              * make sure we send back a socks reply for
                              * every connection. */
};

/* all the function prototypes go here */

/********************************* circuitbuild.c **********************/

<<<<<<< HEAD
/** How many hops does a general-purpose circuit have by default? */
#define DEFAULT_ROUTE_LEN 3

/* Circuit Build Timeout "public" structures. */

/** Total size of the circuit timeout history to accumulate.
 * 1000 is approx 2.5 days worth of continual-use circuits. */
#define CBT_NCIRCUITS_TO_OBSERVE 1000

/** Width of the histogram bins in milliseconds */
#define CBT_BIN_WIDTH ((build_time_t)50)

/** Number of modes to use in the weighted-avg computation of Xm */
#define CBT_DEFAULT_NUM_XM_MODES 3

/** A build_time_t is milliseconds */
typedef uint32_t build_time_t;

/**
 * CBT_BUILD_ABANDONED is our flag value to represent a force-closed
 * circuit (Aka a 'right-censored' pareto value).
 */
#define CBT_BUILD_ABANDONED ((build_time_t)(INT32_MAX-1))
#define CBT_BUILD_TIME_MAX ((build_time_t)(INT32_MAX))

/** Save state every 10 circuits */
#define CBT_SAVE_STATE_EVERY 10

/* Circuit build times consensus parameters */

/**
 * How long to wait before actually closing circuits that take too long to
 * build in terms of CDF quantile.
 */
#define CBT_DEFAULT_CLOSE_QUANTILE 95

/**
 * How many circuits count as recent when considering if the
 * connection has gone gimpy or changed.
 */
#define CBT_DEFAULT_RECENT_CIRCUITS 20

/**
 * Maximum count of timeouts that finish the first hop in the past
 * RECENT_CIRCUITS before calculating a new timeout.
 *
 * This tells us whether to abandon timeout history and set
 * the timeout back to whatever circuit_build_times_get_initial_timeout()
 * gives us.
 */
#define CBT_DEFAULT_MAX_RECENT_TIMEOUT_COUNT (CBT_DEFAULT_RECENT_CIRCUITS*9/10)

/** Minimum circuits before estimating a timeout */
#define CBT_DEFAULT_MIN_CIRCUITS_TO_OBSERVE 100

/** Cutoff percentile on the CDF for our timeout estimation. */
#define CBT_DEFAULT_QUANTILE_CUTOFF 80
double circuit_build_times_quantile_cutoff(void);

/** How often in seconds should we build a test circuit */
#define CBT_DEFAULT_TEST_FREQUENCY 60

/** Lowest allowable value for CircuitBuildTimeout in milliseconds */
#define CBT_DEFAULT_TIMEOUT_MIN_VALUE (1500)

/** Initial circuit build timeout in milliseconds */
#define CBT_DEFAULT_TIMEOUT_INITIAL_VALUE (60*1000)
int32_t circuit_build_times_initial_timeout(void);

#if CBT_DEFAULT_MAX_RECENT_TIMEOUT_COUNT < 1
#error "RECENT_CIRCUITS is set too low."
#endif

/** Information about the state of our local network connection */
typedef struct {
  /** The timestamp we last completed a TLS handshake or received a cell */
  time_t network_last_live;
  /** If the network is not live, how many timeouts has this caused? */
  int nonlive_timeouts;
  /** Circular array of circuits that have made it to the first hop. Slot is
   * 1 if circuit timed out, 0 if circuit succeeded */
  int8_t *timeouts_after_firsthop;
  /** Number of elements allocated for the above array */
  int num_recent_circs;
  /** Index into circular array. */
  int after_firsthop_idx;
} network_liveness_t;

/** Structure for circuit build times history */
typedef struct {
  /** The circular array of recorded build times in milliseconds */
  build_time_t circuit_build_times[CBT_NCIRCUITS_TO_OBSERVE];
  /** Current index in the circuit_build_times circular array */
  int build_times_idx;
  /** Total number of build times accumulated. Max CBT_NCIRCUITS_TO_OBSERVE */
  int total_build_times;
  /** Information about the state of our local network connection */
  network_liveness_t liveness;
  /** Last time we built a circuit. Used to decide to build new test circs */
  time_t last_circ_at;
  /** "Minimum" value of our pareto distribution (actually mode) */
  build_time_t Xm;
  /** alpha exponent for pareto dist. */
  double alpha;
  /** Have we computed a timeout? */
  int have_computed_timeout;
  /** The exact value for that timeout in milliseconds. Stored as a double
   * to maintain precision from calculations to and from quantile value. */
  double timeout_ms;
  /** How long we wait before actually closing the circuit. */
  double close_ms;
} circuit_build_times_t;
=======
char *circuit_list_path(origin_circuit_t *circ, int verbose);
char *circuit_list_path_for_controller(origin_circuit_t *circ);
void circuit_log_path(int severity, unsigned int domain,
                      origin_circuit_t *circ);
void circuit_rep_hist_note_result(origin_circuit_t *circ);
origin_circuit_t *origin_circuit_init(uint8_t purpose, int flags);
origin_circuit_t *circuit_establish_circuit(uint8_t purpose,
                                            extend_info_t *exit,
                                            int flags);
int circuit_handle_first_hop(origin_circuit_t *circ);
void circuit_n_conn_done(or_connection_t *or_conn, int status);
int inform_testing_reachability(void);
int circuit_send_next_onion_skin(origin_circuit_t *circ);
void circuit_note_clock_jumped(int seconds_elapsed);
int circuit_extend(cell_t *cell, circuit_t *circ);
int circuit_init_cpath_crypto(crypt_path_t *cpath, const char *key_data,
                              int reverse);
int circuit_finish_handshake(origin_circuit_t *circ, uint8_t cell_type,
                             const uint8_t *reply);
int circuit_truncated(origin_circuit_t *circ, crypt_path_t *layer);
int onionskin_answer(or_circuit_t *circ, uint8_t cell_type,
                     const char *payload, const char *keys);
int circuit_all_predicted_ports_handled(time_t now, int *need_uptime,
                                        int *need_capacity);

int circuit_append_new_exit(origin_circuit_t *circ, extend_info_t *info);
int circuit_extend_to_new_exit(origin_circuit_t *circ, extend_info_t *info);
void onion_append_to_cpath(crypt_path_t **head_ptr, crypt_path_t *new_hop);
extend_info_t *extend_info_alloc(const char *nickname, const char *digest,
                                 crypto_pk_env_t *onion_key,
                                 const tor_addr_t *addr, uint16_t port);
extend_info_t *extend_info_from_router(routerinfo_t *r);
extend_info_t *extend_info_dup(extend_info_t *info);
void extend_info_free(extend_info_t *info);
routerinfo_t *build_state_get_exit_router(cpath_build_state_t *state);
const char *build_state_get_exit_nickname(cpath_build_state_t *state);

void entry_guards_compute_status(void);
int entry_guard_register_connect_status(const char *digest, int succeeded,
                                        int mark_relay_status, time_t now);
void entry_nodes_should_be_added(void);
int entry_list_can_grow(or_options_t *options);
routerinfo_t *choose_random_entry(cpath_build_state_t *state);
int entry_guards_parse_state(or_state_t *state, int set, char **msg);
void entry_guards_update_state(or_state_t *state);
int getinfo_helper_entry_guards(control_connection_t *conn,
                                const char *question, char **answer);

void clear_bridge_list(void);
int routerinfo_is_a_configured_bridge(routerinfo_t *ri);
void bridge_add_from_config(const tor_addr_t *addr, uint16_t port,
                            char *digest);
void retry_bridge_descriptor_fetch_directly(const char *digest);
void fetch_bridge_descriptors(time_t now);
void learned_bridge_descriptor(routerinfo_t *ri, int from_cache);
int any_bridge_descriptors_known(void);
int any_pending_bridge_descriptor_fetches(void);
int bridges_known_but_down(void);
void bridges_retry_all(void);

void entry_guards_free_all(void);

/********************************* circuitlist.c ***********************/

circuit_t * _circuit_get_global_list(void);
const char *circuit_state_to_string(int state);
const char *circuit_purpose_to_controller_string(uint8_t purpose);
void circuit_dump_by_conn(connection_t *conn, int severity);
void circuit_set_p_circid_orconn(or_circuit_t *circ, circid_t id,
                                 or_connection_t *conn);
void circuit_set_n_circid_orconn(circuit_t *circ, circid_t id,
                                 or_connection_t *conn);
void circuit_set_state(circuit_t *circ, uint8_t state);
void circuit_close_all_marked(void);
int32_t circuit_initial_package_window(void);
origin_circuit_t *origin_circuit_new(void);
or_circuit_t *or_circuit_new(circid_t p_circ_id, or_connection_t *p_conn);
circuit_t *circuit_get_by_circid_orconn(circid_t circ_id,
                                        or_connection_t *conn);
int circuit_id_in_use_on_orconn(circid_t circ_id, or_connection_t *conn);
circuit_t *circuit_get_by_edge_conn(edge_connection_t *conn);
void circuit_unlink_all_from_or_conn(or_connection_t *conn, int reason);
origin_circuit_t *circuit_get_by_global_id(uint32_t id);
origin_circuit_t *circuit_get_by_rend_query_and_purpose(const char *rend_query,
                                                        uint8_t purpose);
origin_circuit_t *circuit_get_next_by_pk_and_purpose(origin_circuit_t *start,
                                         const char *digest, uint8_t purpose);
or_circuit_t *circuit_get_rendezvous(const char *cookie);
or_circuit_t *circuit_get_intro_point(const char *digest);
origin_circuit_t *circuit_find_to_cannibalize(uint8_t purpose,
                                              extend_info_t *info, int flags);
void circuit_mark_all_unused_circs(void);
void circuit_expire_all_dirty_circs(void);
void _circuit_mark_for_close(circuit_t *circ, int reason,
                             int line, const char *file);
int circuit_get_cpath_len(origin_circuit_t *circ);
crypt_path_t *circuit_get_cpath_hop(origin_circuit_t *circ, int hopnum);
void circuit_get_all_pending_on_or_conn(smartlist_t *out,
                                        or_connection_t *or_conn);
int circuit_count_pending_on_or_conn(or_connection_t *or_conn);

#define circuit_mark_for_close(c, reason)                               \
  _circuit_mark_for_close((c), (reason), __LINE__, _SHORT_FILE_)

void assert_cpath_layer_ok(const crypt_path_t *cp);
void assert_circuit_ok(const circuit_t *c);
void circuit_free_all(void);

/********************************* circuituse.c ************************/

void circuit_expire_building(time_t now);
void circuit_remove_handled_ports(smartlist_t *needed_ports);
int circuit_stream_is_being_handled(edge_connection_t *conn, uint16_t port,
                                    int min);
int circuit_conforms_to_options(const origin_circuit_t *circ,
                                const or_options_t *options);
void circuit_build_needed_circs(time_t now);
void circuit_detach_stream(circuit_t *circ, edge_connection_t *conn);

void circuit_expire_old_circuits_serverside(time_t now);

void reset_bandwidth_test(void);
int circuit_enough_testing_circs(void);

void circuit_has_opened(origin_circuit_t *circ);
void circuit_build_failed(origin_circuit_t *circ);

/** Flag to set when a circuit should have only a single hop. */
#define CIRCLAUNCH_ONEHOP_TUNNEL  (1<<0)
/** Flag to set when a circuit needs to be built of high-uptime nodes */
#define CIRCLAUNCH_NEED_UPTIME    (1<<1)
/** Flag to set when a circuit needs to be built of high-capacity nodes */
#define CIRCLAUNCH_NEED_CAPACITY  (1<<2)
/** Flag to set when the last hop of a circuit doesn't need to be an
 * exit node. */
#define CIRCLAUNCH_IS_INTERNAL    (1<<3)
origin_circuit_t *circuit_launch_by_extend_info(uint8_t purpose,
                                                extend_info_t *info,
                                                int flags);
origin_circuit_t *circuit_launch_by_router(uint8_t purpose,
                                           routerinfo_t *exit, int flags);
void circuit_reset_failure_count(int timeout);
int connection_ap_handshake_attach_chosen_circuit(edge_connection_t *conn,
                                                  origin_circuit_t *circ,
                                                  crypt_path_t *cpath);
int connection_ap_handshake_attach_circuit(edge_connection_t *conn);

/********************************* command.c ***************************/

void command_process_cell(cell_t *cell, or_connection_t *conn);
void command_process_var_cell(var_cell_t *cell, or_connection_t *conn);

extern uint64_t stats_n_padding_cells_processed;
extern uint64_t stats_n_create_cells_processed;
extern uint64_t stats_n_created_cells_processed;
extern uint64_t stats_n_relay_cells_processed;
extern uint64_t stats_n_destroy_cells_processed;
>>>>>>> b0def605

/********************************* config.c ***************************/

/** An error from options_trial_assign() or options_init_from_string(). */
typedef enum setopt_err_t {
  SETOPT_OK = 0,
  SETOPT_ERR_MISC = -1,
  SETOPT_ERR_PARSE = -2,
  SETOPT_ERR_TRANSITION = -3,
  SETOPT_ERR_SETTING = -4,
} setopt_err_t;

/********************************* connection_edge.c *************************/

<<<<<<< HEAD
=======
#define connection_mark_unattached_ap(conn, endreason) \
  _connection_mark_unattached_ap((conn), (endreason), __LINE__, _SHORT_FILE_)

void _connection_mark_unattached_ap(edge_connection_t *conn, int endreason,
                                    int line, const char *file);
int connection_edge_reached_eof(edge_connection_t *conn);
int connection_edge_process_inbuf(edge_connection_t *conn,
                                  int package_partial);
int connection_edge_destroy(circid_t circ_id, edge_connection_t *conn);
int connection_edge_end(edge_connection_t *conn, uint8_t reason);
int connection_edge_end_errno(edge_connection_t *conn);
int connection_edge_finished_flushing(edge_connection_t *conn);
int connection_edge_finished_connecting(edge_connection_t *conn);

int connection_ap_handshake_send_begin(edge_connection_t *ap_conn);
int connection_ap_handshake_send_resolve(edge_connection_t *ap_conn);

edge_connection_t  *connection_ap_make_link(char *address, uint16_t port,
                                            const char *digest,
                                            int use_begindir, int want_onehop);
void connection_ap_handshake_socks_reply(edge_connection_t *conn, char *reply,
                                         size_t replylen,
                                         int endreason);
void connection_ap_handshake_socks_resolved(edge_connection_t *conn,
                                            int answer_type,
                                            size_t answer_len,
                                            const uint8_t *answer,
                                            int ttl,
                                            time_t expires);

int connection_exit_begin_conn(cell_t *cell, circuit_t *circ);
int connection_exit_begin_resolve(cell_t *cell, or_circuit_t *circ);
void connection_exit_connect(edge_connection_t *conn);
int connection_edge_is_rendezvous_stream(edge_connection_t *conn);
int connection_ap_can_use_exit(edge_connection_t *conn, routerinfo_t *exit);
void connection_ap_expire_beginning(void);
void connection_ap_attach_pending(void);
void connection_ap_fail_onehop(const char *failed_digest,
                               cpath_build_state_t *build_state);
void circuit_discard_optional_exit_enclaves(extend_info_t *info);
int connection_ap_detach_retriable(edge_connection_t *conn,
                                   origin_circuit_t *circ,
                                   int reason);
int connection_ap_process_transparent(edge_connection_t *conn);

int address_is_invalid_destination(const char *address, int client);

void addressmap_init(void);
void addressmap_clean(time_t now);
void addressmap_clear_configured(void);
void addressmap_clear_transient(void);
void addressmap_free_all(void);
int addressmap_rewrite(char *address, size_t maxlen, time_t *expires_out);
int addressmap_have_mapping(const char *address, int update_timeout);
>>>>>>> b0def605
/** Enumerates possible origins of a client-side address mapping. */
typedef enum {
  /** We're remapping this address because the controller told us to. */
  ADDRMAPSRC_CONTROLLER,
  /** We're remapping this address because our configuration (via torrc, the
   * command line, or a SETCONF command) told us to. */
  ADDRMAPSRC_TORRC,
  /** We're remapping this address because we have TrackHostExit configured,
   * and we want to remember to use the same exit next time. */
  ADDRMAPSRC_TRACKEXIT,
  /** We're remapping this address because we got a DNS resolution from a
   * Tor server that told us what its value was. */
  ADDRMAPSRC_DNS,
} addressmap_entry_source_t;

/********************************* control.c ***************************/

/** Used to indicate the type of a circuit event passed to the controller.
 * The various types are defined in control-spec.txt */
typedef enum circuit_status_event_t {
  CIRC_EVENT_LAUNCHED = 0,
  CIRC_EVENT_BUILT    = 1,
  CIRC_EVENT_EXTENDED = 2,
  CIRC_EVENT_FAILED   = 3,
  CIRC_EVENT_CLOSED   = 4,
} circuit_status_event_t;

/** Used to indicate the type of a stream event passed to the controller.
 * The various types are defined in control-spec.txt */
typedef enum stream_status_event_t {
  STREAM_EVENT_SENT_CONNECT = 0,
  STREAM_EVENT_SENT_RESOLVE = 1,
  STREAM_EVENT_SUCCEEDED    = 2,
  STREAM_EVENT_FAILED       = 3,
  STREAM_EVENT_CLOSED       = 4,
  STREAM_EVENT_NEW          = 5,
  STREAM_EVENT_NEW_RESOLVE  = 6,
  STREAM_EVENT_FAILED_RETRIABLE = 7,
  STREAM_EVENT_REMAP        = 8
} stream_status_event_t;

/** Used to indicate the type of an OR connection event passed to the
 * controller.  The various types are defined in control-spec.txt */
typedef enum or_conn_status_event_t {
  OR_CONN_EVENT_LAUNCHED     = 0,
  OR_CONN_EVENT_CONNECTED    = 1,
  OR_CONN_EVENT_FAILED       = 2,
  OR_CONN_EVENT_CLOSED       = 3,
  OR_CONN_EVENT_NEW          = 4,
} or_conn_status_event_t;

/** Used to indicate the type of a buildtime event */
typedef enum buildtimeout_set_event_t {
  BUILDTIMEOUT_SET_EVENT_COMPUTED  = 0,
  BUILDTIMEOUT_SET_EVENT_RESET     = 1,
  BUILDTIMEOUT_SET_EVENT_SUSPENDED = 2,
  BUILDTIMEOUT_SET_EVENT_DISCARD = 3,
  BUILDTIMEOUT_SET_EVENT_RESUME = 4
} buildtimeout_set_event_t;

/** Execute the statement <b>stmt</b>, which may log events concerning the
 * connection <b>conn</b>.  To prevent infinite loops, disable log messages
 * being sent to controllers if <b>conn</b> is a control connection.
 *
 * Stmt must not contain any return or goto statements.
 */
#define CONN_LOG_PROTECT(conn, stmt)                                    \
  STMT_BEGIN                                                            \
    int _log_conn_is_control = (conn && conn->type == CONN_TYPE_CONTROL); \
    if (_log_conn_is_control)                                           \
      disable_control_logging();                                        \
  STMT_BEGIN stmt; STMT_END;                                            \
    if (_log_conn_is_control)                                           \
      enable_control_logging();                                         \
  STMT_END

/** Enum describing various stages of bootstrapping, for use with controller
 * bootstrap status events. The values range from 0 to 100. */
typedef enum {
  BOOTSTRAP_STATUS_UNDEF=-1,
  BOOTSTRAP_STATUS_STARTING=0,
  BOOTSTRAP_STATUS_CONN_DIR=5,
  BOOTSTRAP_STATUS_HANDSHAKE=-2,
  BOOTSTRAP_STATUS_HANDSHAKE_DIR=10,
  BOOTSTRAP_STATUS_ONEHOP_CREATE=15,
  BOOTSTRAP_STATUS_REQUESTING_STATUS=20,
  BOOTSTRAP_STATUS_LOADING_STATUS=25,
  BOOTSTRAP_STATUS_LOADING_KEYS=40,
  BOOTSTRAP_STATUS_REQUESTING_DESCRIPTORS=45,
  BOOTSTRAP_STATUS_LOADING_DESCRIPTORS=50,
  BOOTSTRAP_STATUS_CONN_OR=80,
  BOOTSTRAP_STATUS_HANDSHAKE_OR=85,
  BOOTSTRAP_STATUS_CIRCUIT_CREATE=90,
  BOOTSTRAP_STATUS_DONE=100
} bootstrap_status_t;

/********************************* directory.c ***************************/

/** A pair of digests created by dir_split_resource_info_fingerprint_pairs() */
typedef struct {
  char first[DIGEST_LEN];
  char second[DIGEST_LEN];
} fp_pair_t;

/********************************* dirserv.c ***************************/
typedef enum {
  NS_V2, NS_V3_CONSENSUS, NS_V3_VOTE, NS_CONTROL_PORT,
  NS_V3_CONSENSUS_MICRODESC
} routerstatus_format_type_t;

#ifdef DIRSERV_PRIVATE
typedef struct measured_bw_line_t {
  char node_id[DIGEST_LEN];
  char node_hex[MAX_HEX_NICKNAME_LEN+1];
  long int bw;
} measured_bw_line_t;

#endif

/********************************* dirvote.c ************************/

/** Describes the schedule by which votes should be generated. */
typedef struct vote_timing_t {
  int vote_interval;
  int n_intervals_valid;
  int vote_delay;
  int dist_delay;
} vote_timing_t;

/********************************* geoip.c **************************/

/** Round all GeoIP results to the next multiple of this value, to avoid
 * leaking information. */
#define DIR_RECORD_USAGE_GRANULARITY 8
/** Time interval: Flush geoip data to disk this often. */
#define DIR_ENTRY_RECORD_USAGE_RETAIN_IPS (24*60*60)
/** How long do we have to have observed per-country request history before
 * we are willing to talk about it? */
#define DIR_RECORD_USAGE_MIN_OBSERVATION_TIME (12*60*60)

/** Indicates an action that we might be noting geoip statistics on.
 * Note that if we're noticing CONNECT, we're a bridge, and if we're noticing
 * the others, we're not.
 */
typedef enum {
  /** We've noticed a connection as a bridge relay or entry guard. */
  GEOIP_CLIENT_CONNECT = 0,
  /** We've served a networkstatus consensus as a directory server. */
  GEOIP_CLIENT_NETWORKSTATUS = 1,
  /** We've served a v2 networkstatus consensus as a directory server. */
  GEOIP_CLIENT_NETWORKSTATUS_V2 = 2,
} geoip_client_action_t;
/** Indicates either a positive reply or a reason for rejectng a network
 * status request that will be included in geoip statistics. */
typedef enum {
  /** Request is answered successfully. */
  GEOIP_SUCCESS = 0,
  /** V3 network status is not signed by a sufficient number of requested
   * authorities. */
  GEOIP_REJECT_NOT_ENOUGH_SIGS = 1,
  /** Requested network status object is unavailable. */
  GEOIP_REJECT_UNAVAILABLE = 2,
  /** Requested network status not found. */
  GEOIP_REJECT_NOT_FOUND = 3,
  /** Network status has not been modified since If-Modified-Since time. */
  GEOIP_REJECT_NOT_MODIFIED = 4,
  /** Directory is busy. */
  GEOIP_REJECT_BUSY = 5,
} geoip_ns_response_t;
#define GEOIP_NS_RESPONSE_NUM 6

/** Directory requests that we are measuring can be either direct or
 * tunneled. */
typedef enum {
  DIRREQ_DIRECT = 0,
  DIRREQ_TUNNELED = 1,
} dirreq_type_t;

/** Possible states for either direct or tunneled directory requests that
 * are relevant for determining network status download times. */
typedef enum {
  /** Found that the client requests a network status; applies to both
   * direct and tunneled requests; initial state of a request that we are
   * measuring. */
  DIRREQ_IS_FOR_NETWORK_STATUS = 0,
  /** Finished writing a network status to the directory connection;
   * applies to both direct and tunneled requests; completes a direct
   * request. */
  DIRREQ_FLUSHING_DIR_CONN_FINISHED = 1,
  /** END cell sent to circuit that initiated a tunneled request. */
  DIRREQ_END_CELL_SENT = 2,
  /** Flushed last cell from queue of the circuit that initiated a
    * tunneled request to the outbuf of the OR connection. */
  DIRREQ_CIRC_QUEUE_FLUSHED = 3,
  /** Flushed last byte from buffer of the OR connection belonging to the
    * circuit that initiated a tunneled request; completes a tunneled
    * request. */
  DIRREQ_OR_CONN_BUFFER_FLUSHED = 4
} dirreq_state_t;

#define WRITE_STATS_INTERVAL (24*60*60)

/********************************* microdesc.c *************************/

typedef struct microdesc_cache_t microdesc_cache_t;

/********************************* networkstatus.c *********************/

/** Location where we found a v2 networkstatus. */
typedef enum {
  NS_FROM_CACHE, NS_FROM_DIR_BY_FP, NS_FROM_DIR_ALL, NS_GENERATED
} v2_networkstatus_source_t;

/** Possible statuses of a version of Tor, given opinions from the directory
 * servers. */
typedef enum version_status_t {
  VS_RECOMMENDED=0, /**< This version is listed as recommended. */
  VS_OLD=1, /**< This version is older than any recommended version. */
  VS_NEW=2, /**< This version is newer than any recommended version. */
  VS_NEW_IN_SERIES=3, /**< This version is newer than any recommended version
                       * in its series, but later recommended versions exist.
                       */
  VS_UNRECOMMENDED=4, /**< This version is not recommended (general case). */
  VS_EMPTY=5, /**< The version list was empty; no agreed-on versions. */
  VS_UNKNOWN, /**< We have no idea. */
} version_status_t;

<<<<<<< HEAD
=======
void networkstatus_reset_warnings(void);
void networkstatus_reset_download_failures(void);
int router_reload_v2_networkstatus(void);
int router_reload_consensus_networkstatus(void);
void routerstatus_free(routerstatus_t *rs);
void networkstatus_v2_free(networkstatus_v2_t *ns);
void networkstatus_vote_free(networkstatus_t *ns);
networkstatus_voter_info_t *networkstatus_get_voter_by_id(
                                       networkstatus_t *vote,
                                       const char *identity);
int networkstatus_check_consensus_signature(networkstatus_t *consensus,
                                            int warn);
int networkstatus_check_voter_signature(networkstatus_t *consensus,
                                        networkstatus_voter_info_t *voter,
                                        authority_cert_t *cert);
char *networkstatus_get_cache_filename(const char *identity_digest);
int router_set_networkstatus_v2(const char *s, time_t arrived_at,
                             v2_networkstatus_source_t source,
                             smartlist_t *requested_fingerprints);
void networkstatus_v2_list_clean(time_t now);
routerstatus_t *networkstatus_v2_find_entry(networkstatus_v2_t *ns,
                                         const char *digest);
routerstatus_t *networkstatus_vote_find_entry(networkstatus_t *ns,
                                              const char *digest);
int networkstatus_vote_find_entry_idx(networkstatus_t *ns,
                                      const char *digest, int *found_out);
const smartlist_t *networkstatus_get_v2_list(void);
download_status_t *router_get_dl_status_by_descriptor_digest(const char *d);
routerstatus_t *router_get_consensus_status_by_id(const char *digest);
routerstatus_t *router_get_consensus_status_by_descriptor_digest(
                                                        const char *digest);
routerstatus_t *router_get_consensus_status_by_nickname(const char *nickname,
                                                       int warn_if_unnamed);
const char *networkstatus_get_router_digest_by_nickname(const char *nickname);
int networkstatus_nickname_is_unnamed(const char *nickname);
void networkstatus_consensus_download_failed(int status_code);
void update_consensus_networkstatus_fetch_time(time_t now);
int should_delay_dir_fetches(or_options_t *options);
void update_networkstatus_downloads(time_t now);
void update_certificate_downloads(time_t now);
int consensus_is_waiting_for_certs(void);
networkstatus_v2_t *networkstatus_v2_get_by_digest(const char *digest);
networkstatus_t *networkstatus_get_latest_consensus(void);
networkstatus_t *networkstatus_get_live_consensus(time_t now);
networkstatus_t *networkstatus_get_reasonably_live_consensus(time_t now);
#define NSSET_FROM_CACHE 1
#define NSSET_WAS_WAITING_FOR_CERTS 2
#define NSSET_DONT_DOWNLOAD_CERTS 4
#define NSSET_ACCEPT_OBSOLETE 8
int networkstatus_set_current_consensus(const char *consensus, unsigned flags);
void networkstatus_note_certs_arrived(void);
void routers_update_all_from_networkstatus(time_t now, int dir_version);
void routerstatus_list_update_from_consensus_networkstatus(time_t now);
void routers_update_status_from_consensus_networkstatus(smartlist_t *routers,
                                                        int reset_failures);
void signed_descs_update_status_from_consensus_networkstatus(
                                                         smartlist_t *descs);

char *networkstatus_getinfo_helper_single(routerstatus_t *rs);
char *networkstatus_getinfo_by_purpose(const char *purpose_string, time_t now);
void networkstatus_dump_bridge_status_to_file(time_t now);
int32_t networkstatus_get_param(networkstatus_t *ns, const char *param_name,
                                int32_t default_val);
int getinfo_helper_networkstatus(control_connection_t *conn,
                                 const char *question, char **answer);
void networkstatus_free_all(void);

/********************************* ntmain.c ***************************/
#ifdef MS_WINDOWS
#define NT_SERVICE
#endif

#ifdef NT_SERVICE
int nt_service_parse_options(int argc, char **argv, int *should_exit);
int nt_service_is_stopping(void);
void nt_service_set_state(DWORD state);
#else
#define nt_service_is_stopping() (0)
#endif

/********************************* onion.c ***************************/

int onion_pending_add(or_circuit_t *circ, char *onionskin);
or_circuit_t *onion_next_task(char **onionskin_out);
void onion_pending_remove(or_circuit_t *circ);

int onion_skin_create(crypto_pk_env_t *router_key,
                      crypto_dh_env_t **handshake_state_out,
                      char *onion_skin_out);

int onion_skin_server_handshake(const char *onion_skin,
                                crypto_pk_env_t *private_key,
                                crypto_pk_env_t *prev_private_key,
                                char *handshake_reply_out,
                                char *key_out,
                                size_t key_out_len);

int onion_skin_client_handshake(crypto_dh_env_t *handshake_state,
                                const char *handshake_reply,
                                char *key_out,
                                size_t key_out_len);

int fast_server_handshake(const uint8_t *key_in,
                          uint8_t *handshake_reply_out,
                          uint8_t *key_out,
                          size_t key_out_len);

int fast_client_handshake(const uint8_t *handshake_state,
                          const uint8_t *handshake_reply_out,
                          uint8_t *key_out,
                          size_t key_out_len);

void clear_pending_onions(void);

>>>>>>> b0def605
/********************************* policies.c ************************/

/** Outcome of applying an address policy to an address. */
typedef enum {
  /** The address was accepted */
  ADDR_POLICY_ACCEPTED=0,
  /** The address was rejected */
  ADDR_POLICY_REJECTED=-1,
  /** Part of the address was unknown, but as far as we can tell, it was
   * accepted. */
  ADDR_POLICY_PROBABLY_ACCEPTED=1,
  /** Part of the address was unknown, but as far as we can tell, it was
   * rejected. */
  ADDR_POLICY_PROBABLY_REJECTED=2
} addr_policy_result_t;

<<<<<<< HEAD
=======
int firewall_is_fascist_or(void);
int fascist_firewall_allows_address_or(const tor_addr_t *addr, uint16_t port);
int fascist_firewall_allows_or(routerinfo_t *ri);
int fascist_firewall_allows_address_dir(const tor_addr_t *addr, uint16_t port);
int dir_policy_permits_address(const tor_addr_t *addr);
int socks_policy_permits_address(const tor_addr_t *addr);
int authdir_policy_permits_address(uint32_t addr, uint16_t port);
int authdir_policy_valid_address(uint32_t addr, uint16_t port);
int authdir_policy_baddir_address(uint32_t addr, uint16_t port);
int authdir_policy_badexit_address(uint32_t addr, uint16_t port);

int validate_addr_policies(or_options_t *options, char **msg);
void policy_expand_private(smartlist_t **policy);
int policies_parse_from_options(or_options_t *options);

addr_policy_t *addr_policy_get_canonical_entry(addr_policy_t *ent);
int cmp_addr_policies(smartlist_t *a, smartlist_t *b);
addr_policy_result_t compare_tor_addr_to_addr_policy(const tor_addr_t *addr,
                              uint16_t port, const smartlist_t *policy);
addr_policy_result_t compare_addr_to_addr_policy(uint32_t addr,
                              uint16_t port, const smartlist_t *policy);
int policies_parse_exit_policy(config_line_t *cfg, smartlist_t **dest,
                               int rejectprivate, const char *local_address);
void policies_set_router_exitpolicy_to_reject_all(routerinfo_t *exitrouter);
int exit_policy_is_general_exit(smartlist_t *policy);
int policy_is_reject_star(const smartlist_t *policy);
int getinfo_helper_policies(control_connection_t *conn,
                            const char *question, char **answer);
int policy_write_item(char *buf, size_t buflen, addr_policy_t *item,
                      int format_for_desc);

void addr_policy_list_free(smartlist_t *p);
void addr_policy_free(addr_policy_t *p);
void policies_free_all(void);

char *policy_summarize(smartlist_t *policy);

/********************************* reasons.c ***************************/

const char *stream_end_reason_to_control_string(int reason);
const char *stream_end_reason_to_string(int reason);
socks5_reply_status_t stream_end_reason_to_socks5_response(int reason);
uint8_t errno_to_stream_end_reason(int e);

const char *orconn_end_reason_to_control_string(int r);
int tls_error_to_orconn_end_reason(int e);
int errno_to_orconn_end_reason(int e);

const char *circuit_end_reason_to_control_string(int reason);

/********************************* relay.c ***************************/

extern uint64_t stats_n_relay_cells_relayed;
extern uint64_t stats_n_relay_cells_delivered;

int circuit_receive_relay_cell(cell_t *cell, circuit_t *circ,
                               cell_direction_t cell_direction);

void relay_header_pack(uint8_t *dest, const relay_header_t *src);
void relay_header_unpack(relay_header_t *dest, const uint8_t *src);
int relay_send_command_from_edge(streamid_t stream_id, circuit_t *circ,
                               uint8_t relay_command, const char *payload,
                               size_t payload_len, crypt_path_t *cpath_layer);
int connection_edge_send_command(edge_connection_t *fromconn,
                                 uint8_t relay_command, const char *payload,
                                 size_t payload_len);
int connection_edge_package_raw_inbuf(edge_connection_t *conn,
                                      int package_partial);
void connection_edge_consider_sending_sendme(edge_connection_t *conn);

extern uint64_t stats_n_data_cells_packaged;
extern uint64_t stats_n_data_bytes_packaged;
extern uint64_t stats_n_data_cells_received;
extern uint64_t stats_n_data_bytes_received;

void init_cell_pool(void);
void free_cell_pool(void);
void clean_cell_pool(void);
void dump_cell_pool_usage(int severity);

void cell_queue_clear(cell_queue_t *queue);
void cell_queue_append(cell_queue_t *queue, packed_cell_t *cell);
void cell_queue_append_packed_copy(cell_queue_t *queue, const cell_t *cell);

void append_cell_to_circuit_queue(circuit_t *circ, or_connection_t *orconn,
                                  cell_t *cell, cell_direction_t direction);
void connection_or_unlink_all_active_circs(or_connection_t *conn);
int connection_or_flush_from_first_active_circuit(or_connection_t *conn,
                                                  int max, time_t now);
void assert_active_circuits_ok(or_connection_t *orconn);
void make_circuit_inactive_on_conn(circuit_t *circ, or_connection_t *conn);
void make_circuit_active_on_conn(circuit_t *circ, or_connection_t *conn);

int append_address_to_payload(uint8_t *payload_out, const tor_addr_t *addr);
const uint8_t *decode_address_from_payload(tor_addr_t *addr_out,
                                        const uint8_t *payload,
                                        int payload_len);

>>>>>>> b0def605
/********************************* rephist.c ***************************/

/** Possible public/private key operations in Tor: used to keep track of where
 * we're spending our time. */
typedef enum {
  SIGN_DIR, SIGN_RTR,
  VERIFY_DIR, VERIFY_RTR,
  ENC_ONIONSKIN, DEC_ONIONSKIN,
  TLS_HANDSHAKE_C, TLS_HANDSHAKE_S,
  REND_CLIENT, REND_MID, REND_SERVER,
} pk_op_t;
<<<<<<< HEAD
=======
void note_crypto_pk_op(pk_op_t operation);
void dump_pk_ops(int severity);

void rep_hist_free_all(void);

/* for hidden service usage statistics */
void hs_usage_note_publish_total(const char *service_id, time_t now);
void hs_usage_note_publish_novel(const char *service_id, time_t now);
void hs_usage_note_fetch_total(const char *service_id, time_t now);
void hs_usage_note_fetch_successful(const char *service_id, time_t now);
void hs_usage_write_statistics_to_file(time_t now);
void hs_usage_free_all(void);

/********************************* rendclient.c ***************************/

void rend_client_introcirc_has_opened(origin_circuit_t *circ);
void rend_client_rendcirc_has_opened(origin_circuit_t *circ);
int rend_client_introduction_acked(origin_circuit_t *circ,
                                   const uint8_t *request,
                                   size_t request_len);
void rend_client_refetch_renddesc(const char *query);
void rend_client_refetch_v2_renddesc(const rend_data_t *rend_query);
int rend_client_remove_intro_point(extend_info_t *failed_intro,
                                   const rend_data_t *rend_query);
int rend_client_rendezvous_acked(origin_circuit_t *circ,
                                 const uint8_t *request,
                                 size_t request_len);
int rend_client_receive_rendezvous(origin_circuit_t *circ,
                                   const uint8_t *request,
                                   size_t request_len);
void rend_client_desc_trynow(const char *query, int rend_version);

extend_info_t *rend_client_get_random_intro(const rend_data_t *rend_query);

int rend_client_send_introduction(origin_circuit_t *introcirc,
                                  origin_circuit_t *rendcirc);
int rend_parse_service_authorization(or_options_t *options,
                                     int validate_only);
rend_service_authorization_t *rend_client_lookup_service_authorization(
                                                const char *onion_address);
void rend_service_authorization_free_all(void);
rend_data_t *rend_data_dup(const rend_data_t *request);
>>>>>>> b0def605

/********************************* rendcommon.c ***************************/

/** Hidden-service side configuration of client authorization. */
typedef struct rend_authorized_client_t {
  char *client_name;
  char descriptor_cookie[REND_DESC_COOKIE_LEN];
  crypto_pk_env_t *client_key;
} rend_authorized_client_t;

/** ASCII-encoded v2 hidden service descriptor. */
typedef struct rend_encoded_v2_service_descriptor_t {
  char desc_id[DIGEST_LEN]; /**< Descriptor ID. */
  char *desc_str; /**< Descriptor string. */
} rend_encoded_v2_service_descriptor_t;

/** Introduction point information. */
typedef struct rend_intro_point_t {
  extend_info_t *extend_info; /**< Extend info of this introduction point. */
  crypto_pk_env_t *intro_key; /**< Introduction key that replaces the service
                               * key, if this descriptor is V2. */
} rend_intro_point_t;

/** Information used to connect to a hidden service. */
typedef struct rend_service_descriptor_t {
  crypto_pk_env_t *pk; /**< This service's public key. */
  int version; /**< Version of the descriptor format: 0 or 2. */
  time_t timestamp; /**< Time when the descriptor was generated. */
  uint16_t protocols; /**< Bitmask: which rendezvous protocols are supported?
                       * (We allow bits '0', '1', and '2' to be set.) */
  /** List of the service's introduction points.  Elements are removed if
   * introduction attempts fail. */
  smartlist_t *intro_nodes;
  /** Has descriptor been uploaded to all hidden service directories? */
  int all_uploads_performed;
  /** List of hidden service directories to which an upload request for
   * this descriptor could be sent. Smartlist exists only when at least one
   * of the previous upload requests failed (otherwise it's not important
   * to know which uploads succeeded and which not). */
  smartlist_t *successful_uploads;
} rend_service_descriptor_t;

<<<<<<< HEAD
=======
/** Free all storage associated with <b>data</b> */
static INLINE void
rend_data_free(rend_data_t *data)
{
  tor_free(data);
}

int rend_cmp_service_ids(const char *one, const char *two);

void rend_process_relay_cell(circuit_t *circ, const crypt_path_t *layer_hint,
                             int command, size_t length,
                             const uint8_t *payload);

void rend_service_descriptor_free(rend_service_descriptor_t *desc);
int rend_encode_service_descriptor(rend_service_descriptor_t *desc,
                                   crypto_pk_env_t *key,
                                   char **str_out,
                                   size_t *len_out);
rend_service_descriptor_t *rend_parse_service_descriptor(const char *str,
                                                         size_t len);
int rend_get_service_id(crypto_pk_env_t *pk, char *out);
void rend_encoded_v2_service_descriptor_free(
                               rend_encoded_v2_service_descriptor_t *desc);
void rend_intro_point_free(rend_intro_point_t *intro);

>>>>>>> b0def605
/** A cached rendezvous descriptor. */
typedef struct rend_cache_entry_t {
  size_t len; /**< Length of <b>desc</b> */
  time_t received; /**< When was the descriptor received? */
  char *desc; /**< Service descriptor */
  rend_service_descriptor_t *parsed; /**< Parsed value of 'desc' */
} rend_cache_entry_t;

<<<<<<< HEAD
=======
void rend_cache_init(void);
void rend_cache_clean(void);
void rend_cache_clean_v2_descs_as_dir(void);
void rend_cache_free_all(void);
int rend_valid_service_id(const char *query);
int rend_cache_lookup_desc(const char *query, int version, const char **desc,
                           size_t *desc_len);
int rend_cache_lookup_entry(const char *query, int version,
                            rend_cache_entry_t **entry_out);
int rend_cache_lookup_v2_desc_as_dir(const char *query, const char **desc);
int rend_cache_store(const char *desc, size_t desc_len, int published);
int rend_cache_store_v2_desc_as_client(const char *desc,
                                       const rend_data_t *rend_query);
int rend_cache_store_v2_desc_as_dir(const char *desc);
int rend_cache_size(void);
int rend_encode_v2_descriptors(smartlist_t *descs_out,
                               rend_service_descriptor_t *desc, time_t now,
                               uint8_t period, rend_auth_type_t auth_type,
                               crypto_pk_env_t *client_key,
                               smartlist_t *client_cookies);
int rend_compute_v2_desc_id(char *desc_id_out, const char *service_id,
                            const char *descriptor_cookie,
                            time_t now, uint8_t replica);
int rend_id_is_in_interval(const char *a, const char *b, const char *c);
void rend_get_descriptor_id_bytes(char *descriptor_id_out,
                                  const char *service_id,
                                  const char *secret_id_part);

/********************************* rendservice.c ***************************/

int num_rend_services(void);
int rend_config_services(or_options_t *options, int validate_only);
int rend_service_load_keys(void);
void rend_services_init(void);
void rend_services_introduce(void);
void rend_consider_services_upload(time_t now);
void rend_hsdir_routers_changed(void);
void rend_consider_descriptor_republication(void);

void rend_service_intro_has_opened(origin_circuit_t *circuit);
int rend_service_intro_established(origin_circuit_t *circuit,
                                   const uint8_t *request,
                                   size_t request_len);
void rend_service_rendezvous_has_opened(origin_circuit_t *circuit);
int rend_service_introduce(origin_circuit_t *circuit, const uint8_t *request,
                           size_t request_len);
void rend_service_relaunch_rendezvous(origin_circuit_t *oldcirc);
int rend_service_set_connection_addr_port(edge_connection_t *conn,
                                          origin_circuit_t *circ);
void rend_service_dump_stats(int severity);
void rend_service_free_all(void);

/********************************* rendmid.c *******************************/
int rend_mid_establish_intro(or_circuit_t *circ, const uint8_t *request,
                             size_t request_len);
int rend_mid_introduce(or_circuit_t *circ, const uint8_t *request,
                       size_t request_len);
int rend_mid_establish_rendezvous(or_circuit_t *circ, const uint8_t *request,
                                  size_t request_len);
int rend_mid_rendezvous(or_circuit_t *circ, const uint8_t *request,
                        size_t request_len);

/********************************* router.c ***************************/

crypto_pk_env_t *get_onion_key(void);
time_t get_onion_key_set_at(void);
void set_identity_key(crypto_pk_env_t *k);
crypto_pk_env_t *get_identity_key(void);
int identity_key_is_set(void);
authority_cert_t *get_my_v3_authority_cert(void);
crypto_pk_env_t *get_my_v3_authority_signing_key(void);
authority_cert_t *get_my_v3_legacy_cert(void);
crypto_pk_env_t *get_my_v3_legacy_signing_key(void);
void dup_onion_keys(crypto_pk_env_t **key, crypto_pk_env_t **last);
void rotate_onion_key(void);
crypto_pk_env_t *init_key_from_file(const char *fname, int generate,
                                    int severity);
void v3_authority_check_key_expiry(void);

int init_keys(void);

int check_whether_orport_reachable(void);
int check_whether_dirport_reachable(void);
void consider_testing_reachability(int test_or, int test_dir);
void router_orport_found_reachable(void);
void router_dirport_found_reachable(void);
void router_perform_bandwidth_test(int num_circs, time_t now);

int authdir_mode(or_options_t *options);
int authdir_mode_v1(or_options_t *options);
int authdir_mode_v2(or_options_t *options);
int authdir_mode_v3(or_options_t *options);
int authdir_mode_any_main(or_options_t *options);
int authdir_mode_any_nonhidserv(or_options_t *options);
int authdir_mode_handles_descs(or_options_t *options, int purpose);
int authdir_mode_publishes_statuses(or_options_t *options);
int authdir_mode_tests_reachability(or_options_t *options);
int authdir_mode_bridge(or_options_t *options);

int server_mode(or_options_t *options);
int advertised_server_mode(void);
int proxy_mode(or_options_t *options);
void consider_publishable_server(int force);

void router_upload_dir_desc_to_dirservers(int force);
void mark_my_descriptor_dirty_if_older_than(time_t when);
void mark_my_descriptor_dirty(void);
void check_descriptor_bandwidth_changed(time_t now);
void check_descriptor_ipaddress_changed(time_t now);
void router_new_address_suggestion(const char *suggestion,
                                   const dir_connection_t *d_conn);
int router_compare_to_my_exit_policy(edge_connection_t *conn);
routerinfo_t *router_get_my_routerinfo(void);
extrainfo_t *router_get_my_extrainfo(void);
const char *router_get_my_descriptor(void);
int router_digest_is_me(const char *digest);
int router_extrainfo_digest_is_me(const char *digest);
int router_is_me(routerinfo_t *router);
int router_fingerprint_is_me(const char *fp);
int router_pick_published_address(or_options_t *options, uint32_t *addr);
int router_rebuild_descriptor(int force);
int router_dump_router_to_string(char *s, size_t maxlen, routerinfo_t *router,
                                 crypto_pk_env_t *ident_key);
int extrainfo_dump_to_string(char *s, size_t maxlen, extrainfo_t *extrainfo,
                             crypto_pk_env_t *ident_key);
char *extrainfo_get_client_geoip_summary(time_t);
int is_legal_nickname(const char *s);
int is_legal_nickname_or_hexdigest(const char *s);
int is_legal_hexdigest(const char *s);
void router_get_verbose_nickname(char *buf, const routerinfo_t *router);
void routerstatus_get_verbose_nickname(char *buf,
                                       const routerstatus_t *router);
void router_reset_warnings(void);
void router_reset_reachability(void);
void router_free_all(void);

const char *router_purpose_to_string(uint8_t p);
uint8_t router_purpose_from_string(const char *s);

#ifdef ROUTER_PRIVATE
/* Used only by router.c and test.c */
void get_platform_str(char *platform, size_t len);
#endif

>>>>>>> b0def605
/********************************* routerlist.c ***************************/

/** Represents information about a single trusted directory server. */
typedef struct trusted_dir_server_t {
  char *description;
  char *nickname;
  char *address; /**< Hostname. */
  uint32_t addr; /**< IPv4 address. */
  uint16_t dir_port; /**< Directory port. */
  uint16_t or_port; /**< OR port: Used for tunneling connections. */
  char digest[DIGEST_LEN]; /**< Digest of identity key. */
  char v3_identity_digest[DIGEST_LEN]; /**< Digest of v3 (authority only,
                                        * high-security) identity key. */

  unsigned int is_running:1; /**< True iff we think this server is running. */

  /** True iff this server has accepted the most recent server descriptor
   * we tried to upload to it. */
  unsigned int has_accepted_serverdesc:1;

  /** What kind of authority is this? (Bitfield.) */
  authority_type_t type;

  download_status_t v2_ns_dl_status; /**< Status of downloading this server's
                               * v2 network status. */
  time_t addr_current_at; /**< When was the document that we derived the
                           * address information from published? */

  routerstatus_t fake_status; /**< Used when we need to pass this trusted
                               * dir_server_t to directory_initiate_command_*
                               * as a routerstatus_t.  Not updated by the
                               * router-status management code!
                               **/
} trusted_dir_server_t;

#define ROUTER_REQUIRED_MIN_BANDWIDTH (20*1024)

#define ROUTER_MAX_DECLARED_BANDWIDTH INT32_MAX

/* Flags for pick_directory_server and pick_trusteddirserver. */
/** Flag to indicate that we should not automatically be willing to use
 * ourself to answer a directory request.
 * Passed to router_pick_directory_server (et al).*/
#define PDS_ALLOW_SELF                 (1<<0)
/** Flag to indicate that if no servers seem to be up, we should mark all
 * directory servers as up and try again.
 * Passed to router_pick_directory_server (et al).*/
#define PDS_RETRY_IF_NO_SERVERS        (1<<1)
/** Flag to indicate that we should not exclude directory servers that
 * our ReachableAddress settings would exclude.  This usually means that
 * we're going to connect to the server over Tor, and so we don't need to
 * worry about our firewall telling us we can't.
 * Passed to router_pick_directory_server (et al).*/
#define PDS_IGNORE_FASCISTFIREWALL     (1<<2)
/** Flag to indicate that we should not use any directory authority to which
 * we have an existing directory connection for downloading server descriptors
 * or extrainfo documents.
 *
 * Passed to router_pick_directory_server (et al)
 *
 * [XXXX NOTE: This option is only implemented for pick_trusteddirserver,
 *  not pick_directory_server.  If we make it work on pick_directory_server
 *  too, we could conservatively make it only prevent multiple fetches to
 *  the same authority, or we could aggressively make it prevent multiple
 *  fetches to _any_ single directory server.]
 */
#define PDS_NO_EXISTING_SERVERDESC_FETCH (1<<3)
#define _PDS_PREFER_TUNNELED_DIR_CONNS (1<<16)

/** Possible ways to weight routers when choosing one randomly.  See
 * routerlist_sl_choose_by_bandwidth() for more information.*/
typedef enum bandwidth_weight_rule_t {
  NO_WEIGHTING, WEIGHT_FOR_EXIT, WEIGHT_FOR_MID, WEIGHT_FOR_GUARD,
  WEIGHT_FOR_DIR
} bandwidth_weight_rule_t;

/** Flags to be passed to control router_choose_random_node() to indicate what
 * kind of nodes to pick according to what algorithm. */
typedef enum {
  CRN_NEED_UPTIME = 1<<0,
  CRN_NEED_CAPACITY = 1<<1,
  CRN_NEED_GUARD = 1<<2,
  CRN_ALLOW_INVALID = 1<<3,
  /* XXXX not used, apparently. */
  CRN_WEIGHT_AS_EXIT = 1<<5
} router_crn_flags_t;

/** Return value for router_add_to_routerlist() and dirserv_add_descriptor() */
typedef enum was_router_added_t {
  ROUTER_ADDED_SUCCESSFULLY = 1,
  ROUTER_ADDED_NOTIFY_GENERATOR = 0,
  ROUTER_BAD_EI = -1,
  ROUTER_WAS_NOT_NEW = -2,
  ROUTER_NOT_IN_CONSENSUS = -3,
  ROUTER_NOT_IN_CONSENSUS_OR_NETWORKSTATUS = -4,
  ROUTER_AUTHDIR_REJECTS = -5,
} was_router_added_t;

/********************************* routerparse.c ************************/

#define MAX_STATUS_TAG_LEN 32
/** Structure to hold parsed Tor versions.  This is a little messier
 * than we would like it to be, because we changed version schemes with 0.1.0.
 *
 * See version-spec.txt for the whole business.
 */
typedef struct tor_version_t {
  int major;
  int minor;
  int micro;
  /** Release status.  For version in the post-0.1 format, this is always
   * VER_RELEASE. */
  enum { VER_PRE=0, VER_RC=1, VER_RELEASE=2, } status;
  int patchlevel;
  char status_tag[MAX_STATUS_TAG_LEN];
  int svn_revision;

  int git_tag_len;
  char git_tag[DIGEST_LEN];
} tor_version_t;

#endif
<|MERGE_RESOLUTION|>--- conflicted
+++ resolved
@@ -2937,7 +2937,6 @@
 
 /********************************* circuitbuild.c **********************/
 
-<<<<<<< HEAD
 /** How many hops does a general-purpose circuit have by default? */
 #define DEFAULT_ROUTE_LEN 3
 
@@ -3050,165 +3049,6 @@
   /** How long we wait before actually closing the circuit. */
   double close_ms;
 } circuit_build_times_t;
-=======
-char *circuit_list_path(origin_circuit_t *circ, int verbose);
-char *circuit_list_path_for_controller(origin_circuit_t *circ);
-void circuit_log_path(int severity, unsigned int domain,
-                      origin_circuit_t *circ);
-void circuit_rep_hist_note_result(origin_circuit_t *circ);
-origin_circuit_t *origin_circuit_init(uint8_t purpose, int flags);
-origin_circuit_t *circuit_establish_circuit(uint8_t purpose,
-                                            extend_info_t *exit,
-                                            int flags);
-int circuit_handle_first_hop(origin_circuit_t *circ);
-void circuit_n_conn_done(or_connection_t *or_conn, int status);
-int inform_testing_reachability(void);
-int circuit_send_next_onion_skin(origin_circuit_t *circ);
-void circuit_note_clock_jumped(int seconds_elapsed);
-int circuit_extend(cell_t *cell, circuit_t *circ);
-int circuit_init_cpath_crypto(crypt_path_t *cpath, const char *key_data,
-                              int reverse);
-int circuit_finish_handshake(origin_circuit_t *circ, uint8_t cell_type,
-                             const uint8_t *reply);
-int circuit_truncated(origin_circuit_t *circ, crypt_path_t *layer);
-int onionskin_answer(or_circuit_t *circ, uint8_t cell_type,
-                     const char *payload, const char *keys);
-int circuit_all_predicted_ports_handled(time_t now, int *need_uptime,
-                                        int *need_capacity);
-
-int circuit_append_new_exit(origin_circuit_t *circ, extend_info_t *info);
-int circuit_extend_to_new_exit(origin_circuit_t *circ, extend_info_t *info);
-void onion_append_to_cpath(crypt_path_t **head_ptr, crypt_path_t *new_hop);
-extend_info_t *extend_info_alloc(const char *nickname, const char *digest,
-                                 crypto_pk_env_t *onion_key,
-                                 const tor_addr_t *addr, uint16_t port);
-extend_info_t *extend_info_from_router(routerinfo_t *r);
-extend_info_t *extend_info_dup(extend_info_t *info);
-void extend_info_free(extend_info_t *info);
-routerinfo_t *build_state_get_exit_router(cpath_build_state_t *state);
-const char *build_state_get_exit_nickname(cpath_build_state_t *state);
-
-void entry_guards_compute_status(void);
-int entry_guard_register_connect_status(const char *digest, int succeeded,
-                                        int mark_relay_status, time_t now);
-void entry_nodes_should_be_added(void);
-int entry_list_can_grow(or_options_t *options);
-routerinfo_t *choose_random_entry(cpath_build_state_t *state);
-int entry_guards_parse_state(or_state_t *state, int set, char **msg);
-void entry_guards_update_state(or_state_t *state);
-int getinfo_helper_entry_guards(control_connection_t *conn,
-                                const char *question, char **answer);
-
-void clear_bridge_list(void);
-int routerinfo_is_a_configured_bridge(routerinfo_t *ri);
-void bridge_add_from_config(const tor_addr_t *addr, uint16_t port,
-                            char *digest);
-void retry_bridge_descriptor_fetch_directly(const char *digest);
-void fetch_bridge_descriptors(time_t now);
-void learned_bridge_descriptor(routerinfo_t *ri, int from_cache);
-int any_bridge_descriptors_known(void);
-int any_pending_bridge_descriptor_fetches(void);
-int bridges_known_but_down(void);
-void bridges_retry_all(void);
-
-void entry_guards_free_all(void);
-
-/********************************* circuitlist.c ***********************/
-
-circuit_t * _circuit_get_global_list(void);
-const char *circuit_state_to_string(int state);
-const char *circuit_purpose_to_controller_string(uint8_t purpose);
-void circuit_dump_by_conn(connection_t *conn, int severity);
-void circuit_set_p_circid_orconn(or_circuit_t *circ, circid_t id,
-                                 or_connection_t *conn);
-void circuit_set_n_circid_orconn(circuit_t *circ, circid_t id,
-                                 or_connection_t *conn);
-void circuit_set_state(circuit_t *circ, uint8_t state);
-void circuit_close_all_marked(void);
-int32_t circuit_initial_package_window(void);
-origin_circuit_t *origin_circuit_new(void);
-or_circuit_t *or_circuit_new(circid_t p_circ_id, or_connection_t *p_conn);
-circuit_t *circuit_get_by_circid_orconn(circid_t circ_id,
-                                        or_connection_t *conn);
-int circuit_id_in_use_on_orconn(circid_t circ_id, or_connection_t *conn);
-circuit_t *circuit_get_by_edge_conn(edge_connection_t *conn);
-void circuit_unlink_all_from_or_conn(or_connection_t *conn, int reason);
-origin_circuit_t *circuit_get_by_global_id(uint32_t id);
-origin_circuit_t *circuit_get_by_rend_query_and_purpose(const char *rend_query,
-                                                        uint8_t purpose);
-origin_circuit_t *circuit_get_next_by_pk_and_purpose(origin_circuit_t *start,
-                                         const char *digest, uint8_t purpose);
-or_circuit_t *circuit_get_rendezvous(const char *cookie);
-or_circuit_t *circuit_get_intro_point(const char *digest);
-origin_circuit_t *circuit_find_to_cannibalize(uint8_t purpose,
-                                              extend_info_t *info, int flags);
-void circuit_mark_all_unused_circs(void);
-void circuit_expire_all_dirty_circs(void);
-void _circuit_mark_for_close(circuit_t *circ, int reason,
-                             int line, const char *file);
-int circuit_get_cpath_len(origin_circuit_t *circ);
-crypt_path_t *circuit_get_cpath_hop(origin_circuit_t *circ, int hopnum);
-void circuit_get_all_pending_on_or_conn(smartlist_t *out,
-                                        or_connection_t *or_conn);
-int circuit_count_pending_on_or_conn(or_connection_t *or_conn);
-
-#define circuit_mark_for_close(c, reason)                               \
-  _circuit_mark_for_close((c), (reason), __LINE__, _SHORT_FILE_)
-
-void assert_cpath_layer_ok(const crypt_path_t *cp);
-void assert_circuit_ok(const circuit_t *c);
-void circuit_free_all(void);
-
-/********************************* circuituse.c ************************/
-
-void circuit_expire_building(time_t now);
-void circuit_remove_handled_ports(smartlist_t *needed_ports);
-int circuit_stream_is_being_handled(edge_connection_t *conn, uint16_t port,
-                                    int min);
-int circuit_conforms_to_options(const origin_circuit_t *circ,
-                                const or_options_t *options);
-void circuit_build_needed_circs(time_t now);
-void circuit_detach_stream(circuit_t *circ, edge_connection_t *conn);
-
-void circuit_expire_old_circuits_serverside(time_t now);
-
-void reset_bandwidth_test(void);
-int circuit_enough_testing_circs(void);
-
-void circuit_has_opened(origin_circuit_t *circ);
-void circuit_build_failed(origin_circuit_t *circ);
-
-/** Flag to set when a circuit should have only a single hop. */
-#define CIRCLAUNCH_ONEHOP_TUNNEL  (1<<0)
-/** Flag to set when a circuit needs to be built of high-uptime nodes */
-#define CIRCLAUNCH_NEED_UPTIME    (1<<1)
-/** Flag to set when a circuit needs to be built of high-capacity nodes */
-#define CIRCLAUNCH_NEED_CAPACITY  (1<<2)
-/** Flag to set when the last hop of a circuit doesn't need to be an
- * exit node. */
-#define CIRCLAUNCH_IS_INTERNAL    (1<<3)
-origin_circuit_t *circuit_launch_by_extend_info(uint8_t purpose,
-                                                extend_info_t *info,
-                                                int flags);
-origin_circuit_t *circuit_launch_by_router(uint8_t purpose,
-                                           routerinfo_t *exit, int flags);
-void circuit_reset_failure_count(int timeout);
-int connection_ap_handshake_attach_chosen_circuit(edge_connection_t *conn,
-                                                  origin_circuit_t *circ,
-                                                  crypt_path_t *cpath);
-int connection_ap_handshake_attach_circuit(edge_connection_t *conn);
-
-/********************************* command.c ***************************/
-
-void command_process_cell(cell_t *cell, or_connection_t *conn);
-void command_process_var_cell(var_cell_t *cell, or_connection_t *conn);
-
-extern uint64_t stats_n_padding_cells_processed;
-extern uint64_t stats_n_create_cells_processed;
-extern uint64_t stats_n_created_cells_processed;
-extern uint64_t stats_n_relay_cells_processed;
-extern uint64_t stats_n_destroy_cells_processed;
->>>>>>> b0def605
 
 /********************************* config.c ***************************/
 
@@ -3223,63 +3063,6 @@
 
 /********************************* connection_edge.c *************************/
 
-<<<<<<< HEAD
-=======
-#define connection_mark_unattached_ap(conn, endreason) \
-  _connection_mark_unattached_ap((conn), (endreason), __LINE__, _SHORT_FILE_)
-
-void _connection_mark_unattached_ap(edge_connection_t *conn, int endreason,
-                                    int line, const char *file);
-int connection_edge_reached_eof(edge_connection_t *conn);
-int connection_edge_process_inbuf(edge_connection_t *conn,
-                                  int package_partial);
-int connection_edge_destroy(circid_t circ_id, edge_connection_t *conn);
-int connection_edge_end(edge_connection_t *conn, uint8_t reason);
-int connection_edge_end_errno(edge_connection_t *conn);
-int connection_edge_finished_flushing(edge_connection_t *conn);
-int connection_edge_finished_connecting(edge_connection_t *conn);
-
-int connection_ap_handshake_send_begin(edge_connection_t *ap_conn);
-int connection_ap_handshake_send_resolve(edge_connection_t *ap_conn);
-
-edge_connection_t  *connection_ap_make_link(char *address, uint16_t port,
-                                            const char *digest,
-                                            int use_begindir, int want_onehop);
-void connection_ap_handshake_socks_reply(edge_connection_t *conn, char *reply,
-                                         size_t replylen,
-                                         int endreason);
-void connection_ap_handshake_socks_resolved(edge_connection_t *conn,
-                                            int answer_type,
-                                            size_t answer_len,
-                                            const uint8_t *answer,
-                                            int ttl,
-                                            time_t expires);
-
-int connection_exit_begin_conn(cell_t *cell, circuit_t *circ);
-int connection_exit_begin_resolve(cell_t *cell, or_circuit_t *circ);
-void connection_exit_connect(edge_connection_t *conn);
-int connection_edge_is_rendezvous_stream(edge_connection_t *conn);
-int connection_ap_can_use_exit(edge_connection_t *conn, routerinfo_t *exit);
-void connection_ap_expire_beginning(void);
-void connection_ap_attach_pending(void);
-void connection_ap_fail_onehop(const char *failed_digest,
-                               cpath_build_state_t *build_state);
-void circuit_discard_optional_exit_enclaves(extend_info_t *info);
-int connection_ap_detach_retriable(edge_connection_t *conn,
-                                   origin_circuit_t *circ,
-                                   int reason);
-int connection_ap_process_transparent(edge_connection_t *conn);
-
-int address_is_invalid_destination(const char *address, int client);
-
-void addressmap_init(void);
-void addressmap_clean(time_t now);
-void addressmap_clear_configured(void);
-void addressmap_clear_transient(void);
-void addressmap_free_all(void);
-int addressmap_rewrite(char *address, size_t maxlen, time_t *expires_out);
-int addressmap_have_mapping(const char *address, int update_timeout);
->>>>>>> b0def605
 /** Enumerates possible origins of a client-side address mapping. */
 typedef enum {
   /** We're remapping this address because the controller told us to. */
@@ -3507,123 +3290,6 @@
   VS_UNKNOWN, /**< We have no idea. */
 } version_status_t;
 
-<<<<<<< HEAD
-=======
-void networkstatus_reset_warnings(void);
-void networkstatus_reset_download_failures(void);
-int router_reload_v2_networkstatus(void);
-int router_reload_consensus_networkstatus(void);
-void routerstatus_free(routerstatus_t *rs);
-void networkstatus_v2_free(networkstatus_v2_t *ns);
-void networkstatus_vote_free(networkstatus_t *ns);
-networkstatus_voter_info_t *networkstatus_get_voter_by_id(
-                                       networkstatus_t *vote,
-                                       const char *identity);
-int networkstatus_check_consensus_signature(networkstatus_t *consensus,
-                                            int warn);
-int networkstatus_check_voter_signature(networkstatus_t *consensus,
-                                        networkstatus_voter_info_t *voter,
-                                        authority_cert_t *cert);
-char *networkstatus_get_cache_filename(const char *identity_digest);
-int router_set_networkstatus_v2(const char *s, time_t arrived_at,
-                             v2_networkstatus_source_t source,
-                             smartlist_t *requested_fingerprints);
-void networkstatus_v2_list_clean(time_t now);
-routerstatus_t *networkstatus_v2_find_entry(networkstatus_v2_t *ns,
-                                         const char *digest);
-routerstatus_t *networkstatus_vote_find_entry(networkstatus_t *ns,
-                                              const char *digest);
-int networkstatus_vote_find_entry_idx(networkstatus_t *ns,
-                                      const char *digest, int *found_out);
-const smartlist_t *networkstatus_get_v2_list(void);
-download_status_t *router_get_dl_status_by_descriptor_digest(const char *d);
-routerstatus_t *router_get_consensus_status_by_id(const char *digest);
-routerstatus_t *router_get_consensus_status_by_descriptor_digest(
-                                                        const char *digest);
-routerstatus_t *router_get_consensus_status_by_nickname(const char *nickname,
-                                                       int warn_if_unnamed);
-const char *networkstatus_get_router_digest_by_nickname(const char *nickname);
-int networkstatus_nickname_is_unnamed(const char *nickname);
-void networkstatus_consensus_download_failed(int status_code);
-void update_consensus_networkstatus_fetch_time(time_t now);
-int should_delay_dir_fetches(or_options_t *options);
-void update_networkstatus_downloads(time_t now);
-void update_certificate_downloads(time_t now);
-int consensus_is_waiting_for_certs(void);
-networkstatus_v2_t *networkstatus_v2_get_by_digest(const char *digest);
-networkstatus_t *networkstatus_get_latest_consensus(void);
-networkstatus_t *networkstatus_get_live_consensus(time_t now);
-networkstatus_t *networkstatus_get_reasonably_live_consensus(time_t now);
-#define NSSET_FROM_CACHE 1
-#define NSSET_WAS_WAITING_FOR_CERTS 2
-#define NSSET_DONT_DOWNLOAD_CERTS 4
-#define NSSET_ACCEPT_OBSOLETE 8
-int networkstatus_set_current_consensus(const char *consensus, unsigned flags);
-void networkstatus_note_certs_arrived(void);
-void routers_update_all_from_networkstatus(time_t now, int dir_version);
-void routerstatus_list_update_from_consensus_networkstatus(time_t now);
-void routers_update_status_from_consensus_networkstatus(smartlist_t *routers,
-                                                        int reset_failures);
-void signed_descs_update_status_from_consensus_networkstatus(
-                                                         smartlist_t *descs);
-
-char *networkstatus_getinfo_helper_single(routerstatus_t *rs);
-char *networkstatus_getinfo_by_purpose(const char *purpose_string, time_t now);
-void networkstatus_dump_bridge_status_to_file(time_t now);
-int32_t networkstatus_get_param(networkstatus_t *ns, const char *param_name,
-                                int32_t default_val);
-int getinfo_helper_networkstatus(control_connection_t *conn,
-                                 const char *question, char **answer);
-void networkstatus_free_all(void);
-
-/********************************* ntmain.c ***************************/
-#ifdef MS_WINDOWS
-#define NT_SERVICE
-#endif
-
-#ifdef NT_SERVICE
-int nt_service_parse_options(int argc, char **argv, int *should_exit);
-int nt_service_is_stopping(void);
-void nt_service_set_state(DWORD state);
-#else
-#define nt_service_is_stopping() (0)
-#endif
-
-/********************************* onion.c ***************************/
-
-int onion_pending_add(or_circuit_t *circ, char *onionskin);
-or_circuit_t *onion_next_task(char **onionskin_out);
-void onion_pending_remove(or_circuit_t *circ);
-
-int onion_skin_create(crypto_pk_env_t *router_key,
-                      crypto_dh_env_t **handshake_state_out,
-                      char *onion_skin_out);
-
-int onion_skin_server_handshake(const char *onion_skin,
-                                crypto_pk_env_t *private_key,
-                                crypto_pk_env_t *prev_private_key,
-                                char *handshake_reply_out,
-                                char *key_out,
-                                size_t key_out_len);
-
-int onion_skin_client_handshake(crypto_dh_env_t *handshake_state,
-                                const char *handshake_reply,
-                                char *key_out,
-                                size_t key_out_len);
-
-int fast_server_handshake(const uint8_t *key_in,
-                          uint8_t *handshake_reply_out,
-                          uint8_t *key_out,
-                          size_t key_out_len);
-
-int fast_client_handshake(const uint8_t *handshake_state,
-                          const uint8_t *handshake_reply_out,
-                          uint8_t *key_out,
-                          size_t key_out_len);
-
-void clear_pending_onions(void);
-
->>>>>>> b0def605
 /********************************* policies.c ************************/
 
 /** Outcome of applying an address policy to an address. */
@@ -3640,107 +3306,6 @@
   ADDR_POLICY_PROBABLY_REJECTED=2
 } addr_policy_result_t;
 
-<<<<<<< HEAD
-=======
-int firewall_is_fascist_or(void);
-int fascist_firewall_allows_address_or(const tor_addr_t *addr, uint16_t port);
-int fascist_firewall_allows_or(routerinfo_t *ri);
-int fascist_firewall_allows_address_dir(const tor_addr_t *addr, uint16_t port);
-int dir_policy_permits_address(const tor_addr_t *addr);
-int socks_policy_permits_address(const tor_addr_t *addr);
-int authdir_policy_permits_address(uint32_t addr, uint16_t port);
-int authdir_policy_valid_address(uint32_t addr, uint16_t port);
-int authdir_policy_baddir_address(uint32_t addr, uint16_t port);
-int authdir_policy_badexit_address(uint32_t addr, uint16_t port);
-
-int validate_addr_policies(or_options_t *options, char **msg);
-void policy_expand_private(smartlist_t **policy);
-int policies_parse_from_options(or_options_t *options);
-
-addr_policy_t *addr_policy_get_canonical_entry(addr_policy_t *ent);
-int cmp_addr_policies(smartlist_t *a, smartlist_t *b);
-addr_policy_result_t compare_tor_addr_to_addr_policy(const tor_addr_t *addr,
-                              uint16_t port, const smartlist_t *policy);
-addr_policy_result_t compare_addr_to_addr_policy(uint32_t addr,
-                              uint16_t port, const smartlist_t *policy);
-int policies_parse_exit_policy(config_line_t *cfg, smartlist_t **dest,
-                               int rejectprivate, const char *local_address);
-void policies_set_router_exitpolicy_to_reject_all(routerinfo_t *exitrouter);
-int exit_policy_is_general_exit(smartlist_t *policy);
-int policy_is_reject_star(const smartlist_t *policy);
-int getinfo_helper_policies(control_connection_t *conn,
-                            const char *question, char **answer);
-int policy_write_item(char *buf, size_t buflen, addr_policy_t *item,
-                      int format_for_desc);
-
-void addr_policy_list_free(smartlist_t *p);
-void addr_policy_free(addr_policy_t *p);
-void policies_free_all(void);
-
-char *policy_summarize(smartlist_t *policy);
-
-/********************************* reasons.c ***************************/
-
-const char *stream_end_reason_to_control_string(int reason);
-const char *stream_end_reason_to_string(int reason);
-socks5_reply_status_t stream_end_reason_to_socks5_response(int reason);
-uint8_t errno_to_stream_end_reason(int e);
-
-const char *orconn_end_reason_to_control_string(int r);
-int tls_error_to_orconn_end_reason(int e);
-int errno_to_orconn_end_reason(int e);
-
-const char *circuit_end_reason_to_control_string(int reason);
-
-/********************************* relay.c ***************************/
-
-extern uint64_t stats_n_relay_cells_relayed;
-extern uint64_t stats_n_relay_cells_delivered;
-
-int circuit_receive_relay_cell(cell_t *cell, circuit_t *circ,
-                               cell_direction_t cell_direction);
-
-void relay_header_pack(uint8_t *dest, const relay_header_t *src);
-void relay_header_unpack(relay_header_t *dest, const uint8_t *src);
-int relay_send_command_from_edge(streamid_t stream_id, circuit_t *circ,
-                               uint8_t relay_command, const char *payload,
-                               size_t payload_len, crypt_path_t *cpath_layer);
-int connection_edge_send_command(edge_connection_t *fromconn,
-                                 uint8_t relay_command, const char *payload,
-                                 size_t payload_len);
-int connection_edge_package_raw_inbuf(edge_connection_t *conn,
-                                      int package_partial);
-void connection_edge_consider_sending_sendme(edge_connection_t *conn);
-
-extern uint64_t stats_n_data_cells_packaged;
-extern uint64_t stats_n_data_bytes_packaged;
-extern uint64_t stats_n_data_cells_received;
-extern uint64_t stats_n_data_bytes_received;
-
-void init_cell_pool(void);
-void free_cell_pool(void);
-void clean_cell_pool(void);
-void dump_cell_pool_usage(int severity);
-
-void cell_queue_clear(cell_queue_t *queue);
-void cell_queue_append(cell_queue_t *queue, packed_cell_t *cell);
-void cell_queue_append_packed_copy(cell_queue_t *queue, const cell_t *cell);
-
-void append_cell_to_circuit_queue(circuit_t *circ, or_connection_t *orconn,
-                                  cell_t *cell, cell_direction_t direction);
-void connection_or_unlink_all_active_circs(or_connection_t *conn);
-int connection_or_flush_from_first_active_circuit(or_connection_t *conn,
-                                                  int max, time_t now);
-void assert_active_circuits_ok(or_connection_t *orconn);
-void make_circuit_inactive_on_conn(circuit_t *circ, or_connection_t *conn);
-void make_circuit_active_on_conn(circuit_t *circ, or_connection_t *conn);
-
-int append_address_to_payload(uint8_t *payload_out, const tor_addr_t *addr);
-const uint8_t *decode_address_from_payload(tor_addr_t *addr_out,
-                                        const uint8_t *payload,
-                                        int payload_len);
-
->>>>>>> b0def605
 /********************************* rephist.c ***************************/
 
 /** Possible public/private key operations in Tor: used to keep track of where
@@ -3752,51 +3317,6 @@
   TLS_HANDSHAKE_C, TLS_HANDSHAKE_S,
   REND_CLIENT, REND_MID, REND_SERVER,
 } pk_op_t;
-<<<<<<< HEAD
-=======
-void note_crypto_pk_op(pk_op_t operation);
-void dump_pk_ops(int severity);
-
-void rep_hist_free_all(void);
-
-/* for hidden service usage statistics */
-void hs_usage_note_publish_total(const char *service_id, time_t now);
-void hs_usage_note_publish_novel(const char *service_id, time_t now);
-void hs_usage_note_fetch_total(const char *service_id, time_t now);
-void hs_usage_note_fetch_successful(const char *service_id, time_t now);
-void hs_usage_write_statistics_to_file(time_t now);
-void hs_usage_free_all(void);
-
-/********************************* rendclient.c ***************************/
-
-void rend_client_introcirc_has_opened(origin_circuit_t *circ);
-void rend_client_rendcirc_has_opened(origin_circuit_t *circ);
-int rend_client_introduction_acked(origin_circuit_t *circ,
-                                   const uint8_t *request,
-                                   size_t request_len);
-void rend_client_refetch_renddesc(const char *query);
-void rend_client_refetch_v2_renddesc(const rend_data_t *rend_query);
-int rend_client_remove_intro_point(extend_info_t *failed_intro,
-                                   const rend_data_t *rend_query);
-int rend_client_rendezvous_acked(origin_circuit_t *circ,
-                                 const uint8_t *request,
-                                 size_t request_len);
-int rend_client_receive_rendezvous(origin_circuit_t *circ,
-                                   const uint8_t *request,
-                                   size_t request_len);
-void rend_client_desc_trynow(const char *query, int rend_version);
-
-extend_info_t *rend_client_get_random_intro(const rend_data_t *rend_query);
-
-int rend_client_send_introduction(origin_circuit_t *introcirc,
-                                  origin_circuit_t *rendcirc);
-int rend_parse_service_authorization(or_options_t *options,
-                                     int validate_only);
-rend_service_authorization_t *rend_client_lookup_service_authorization(
-                                                const char *onion_address);
-void rend_service_authorization_free_all(void);
-rend_data_t *rend_data_dup(const rend_data_t *request);
->>>>>>> b0def605
 
 /********************************* rendcommon.c ***************************/
 
@@ -3839,34 +3359,6 @@
   smartlist_t *successful_uploads;
 } rend_service_descriptor_t;
 
-<<<<<<< HEAD
-=======
-/** Free all storage associated with <b>data</b> */
-static INLINE void
-rend_data_free(rend_data_t *data)
-{
-  tor_free(data);
-}
-
-int rend_cmp_service_ids(const char *one, const char *two);
-
-void rend_process_relay_cell(circuit_t *circ, const crypt_path_t *layer_hint,
-                             int command, size_t length,
-                             const uint8_t *payload);
-
-void rend_service_descriptor_free(rend_service_descriptor_t *desc);
-int rend_encode_service_descriptor(rend_service_descriptor_t *desc,
-                                   crypto_pk_env_t *key,
-                                   char **str_out,
-                                   size_t *len_out);
-rend_service_descriptor_t *rend_parse_service_descriptor(const char *str,
-                                                         size_t len);
-int rend_get_service_id(crypto_pk_env_t *pk, char *out);
-void rend_encoded_v2_service_descriptor_free(
-                               rend_encoded_v2_service_descriptor_t *desc);
-void rend_intro_point_free(rend_intro_point_t *intro);
-
->>>>>>> b0def605
 /** A cached rendezvous descriptor. */
 typedef struct rend_cache_entry_t {
   size_t len; /**< Length of <b>desc</b> */
@@ -3875,153 +3367,6 @@
   rend_service_descriptor_t *parsed; /**< Parsed value of 'desc' */
 } rend_cache_entry_t;
 
-<<<<<<< HEAD
-=======
-void rend_cache_init(void);
-void rend_cache_clean(void);
-void rend_cache_clean_v2_descs_as_dir(void);
-void rend_cache_free_all(void);
-int rend_valid_service_id(const char *query);
-int rend_cache_lookup_desc(const char *query, int version, const char **desc,
-                           size_t *desc_len);
-int rend_cache_lookup_entry(const char *query, int version,
-                            rend_cache_entry_t **entry_out);
-int rend_cache_lookup_v2_desc_as_dir(const char *query, const char **desc);
-int rend_cache_store(const char *desc, size_t desc_len, int published);
-int rend_cache_store_v2_desc_as_client(const char *desc,
-                                       const rend_data_t *rend_query);
-int rend_cache_store_v2_desc_as_dir(const char *desc);
-int rend_cache_size(void);
-int rend_encode_v2_descriptors(smartlist_t *descs_out,
-                               rend_service_descriptor_t *desc, time_t now,
-                               uint8_t period, rend_auth_type_t auth_type,
-                               crypto_pk_env_t *client_key,
-                               smartlist_t *client_cookies);
-int rend_compute_v2_desc_id(char *desc_id_out, const char *service_id,
-                            const char *descriptor_cookie,
-                            time_t now, uint8_t replica);
-int rend_id_is_in_interval(const char *a, const char *b, const char *c);
-void rend_get_descriptor_id_bytes(char *descriptor_id_out,
-                                  const char *service_id,
-                                  const char *secret_id_part);
-
-/********************************* rendservice.c ***************************/
-
-int num_rend_services(void);
-int rend_config_services(or_options_t *options, int validate_only);
-int rend_service_load_keys(void);
-void rend_services_init(void);
-void rend_services_introduce(void);
-void rend_consider_services_upload(time_t now);
-void rend_hsdir_routers_changed(void);
-void rend_consider_descriptor_republication(void);
-
-void rend_service_intro_has_opened(origin_circuit_t *circuit);
-int rend_service_intro_established(origin_circuit_t *circuit,
-                                   const uint8_t *request,
-                                   size_t request_len);
-void rend_service_rendezvous_has_opened(origin_circuit_t *circuit);
-int rend_service_introduce(origin_circuit_t *circuit, const uint8_t *request,
-                           size_t request_len);
-void rend_service_relaunch_rendezvous(origin_circuit_t *oldcirc);
-int rend_service_set_connection_addr_port(edge_connection_t *conn,
-                                          origin_circuit_t *circ);
-void rend_service_dump_stats(int severity);
-void rend_service_free_all(void);
-
-/********************************* rendmid.c *******************************/
-int rend_mid_establish_intro(or_circuit_t *circ, const uint8_t *request,
-                             size_t request_len);
-int rend_mid_introduce(or_circuit_t *circ, const uint8_t *request,
-                       size_t request_len);
-int rend_mid_establish_rendezvous(or_circuit_t *circ, const uint8_t *request,
-                                  size_t request_len);
-int rend_mid_rendezvous(or_circuit_t *circ, const uint8_t *request,
-                        size_t request_len);
-
-/********************************* router.c ***************************/
-
-crypto_pk_env_t *get_onion_key(void);
-time_t get_onion_key_set_at(void);
-void set_identity_key(crypto_pk_env_t *k);
-crypto_pk_env_t *get_identity_key(void);
-int identity_key_is_set(void);
-authority_cert_t *get_my_v3_authority_cert(void);
-crypto_pk_env_t *get_my_v3_authority_signing_key(void);
-authority_cert_t *get_my_v3_legacy_cert(void);
-crypto_pk_env_t *get_my_v3_legacy_signing_key(void);
-void dup_onion_keys(crypto_pk_env_t **key, crypto_pk_env_t **last);
-void rotate_onion_key(void);
-crypto_pk_env_t *init_key_from_file(const char *fname, int generate,
-                                    int severity);
-void v3_authority_check_key_expiry(void);
-
-int init_keys(void);
-
-int check_whether_orport_reachable(void);
-int check_whether_dirport_reachable(void);
-void consider_testing_reachability(int test_or, int test_dir);
-void router_orport_found_reachable(void);
-void router_dirport_found_reachable(void);
-void router_perform_bandwidth_test(int num_circs, time_t now);
-
-int authdir_mode(or_options_t *options);
-int authdir_mode_v1(or_options_t *options);
-int authdir_mode_v2(or_options_t *options);
-int authdir_mode_v3(or_options_t *options);
-int authdir_mode_any_main(or_options_t *options);
-int authdir_mode_any_nonhidserv(or_options_t *options);
-int authdir_mode_handles_descs(or_options_t *options, int purpose);
-int authdir_mode_publishes_statuses(or_options_t *options);
-int authdir_mode_tests_reachability(or_options_t *options);
-int authdir_mode_bridge(or_options_t *options);
-
-int server_mode(or_options_t *options);
-int advertised_server_mode(void);
-int proxy_mode(or_options_t *options);
-void consider_publishable_server(int force);
-
-void router_upload_dir_desc_to_dirservers(int force);
-void mark_my_descriptor_dirty_if_older_than(time_t when);
-void mark_my_descriptor_dirty(void);
-void check_descriptor_bandwidth_changed(time_t now);
-void check_descriptor_ipaddress_changed(time_t now);
-void router_new_address_suggestion(const char *suggestion,
-                                   const dir_connection_t *d_conn);
-int router_compare_to_my_exit_policy(edge_connection_t *conn);
-routerinfo_t *router_get_my_routerinfo(void);
-extrainfo_t *router_get_my_extrainfo(void);
-const char *router_get_my_descriptor(void);
-int router_digest_is_me(const char *digest);
-int router_extrainfo_digest_is_me(const char *digest);
-int router_is_me(routerinfo_t *router);
-int router_fingerprint_is_me(const char *fp);
-int router_pick_published_address(or_options_t *options, uint32_t *addr);
-int router_rebuild_descriptor(int force);
-int router_dump_router_to_string(char *s, size_t maxlen, routerinfo_t *router,
-                                 crypto_pk_env_t *ident_key);
-int extrainfo_dump_to_string(char *s, size_t maxlen, extrainfo_t *extrainfo,
-                             crypto_pk_env_t *ident_key);
-char *extrainfo_get_client_geoip_summary(time_t);
-int is_legal_nickname(const char *s);
-int is_legal_nickname_or_hexdigest(const char *s);
-int is_legal_hexdigest(const char *s);
-void router_get_verbose_nickname(char *buf, const routerinfo_t *router);
-void routerstatus_get_verbose_nickname(char *buf,
-                                       const routerstatus_t *router);
-void router_reset_warnings(void);
-void router_reset_reachability(void);
-void router_free_all(void);
-
-const char *router_purpose_to_string(uint8_t p);
-uint8_t router_purpose_from_string(const char *s);
-
-#ifdef ROUTER_PRIVATE
-/* Used only by router.c and test.c */
-void get_platform_str(char *platform, size_t len);
-#endif
-
->>>>>>> b0def605
 /********************************* routerlist.c ***************************/
 
 /** Represents information about a single trusted directory server. */
