/* Copyright (c) 2001-2004, Roger Dingledine.
 * Copyright (c) 2004-2006, Roger Dingledine, Nick Mathewson.
 * Copyright (c) 2007-2011, The Tor Project, Inc. */
/* See LICENSE for licensing information */

#define DIRSERV_PRIVATE
#include "or.h"
#include "buffers.h"
#include "config.h"
#include "connection.h"
#include "connection_or.h"
#include "control.h"
#include "directory.h"
#include "dirserv.h"
#include "dirvote.h"
#include "hibernate.h"
#include "microdesc.h"
#include "networkstatus.h"
#include "nodelist.h"
#include "policies.h"
#include "rephist.h"
#include "router.h"
#include "routerlist.h"
#include "routerparse.h"

/**
 * \file dirserv.c
 * \brief Directory server core implementation. Manages directory
 * contents and generates directories.
 */

/** How far in the future do we allow a router to get? (seconds) */
#define ROUTER_ALLOW_SKEW (60*60*12)
/** How many seconds do we wait before regenerating the directory? */
#define DIR_REGEN_SLACK_TIME 30
/** If we're a cache, keep this many networkstatuses around from non-trusted
 * directory authorities. */
#define MAX_UNTRUSTED_NETWORKSTATUSES 16

/** If a v1 directory is older than this, discard it. */
#define MAX_V1_DIRECTORY_AGE (30*24*60*60)
/** If a v1 running-routers is older than this, discard it. */
#define MAX_V1_RR_AGE (7*24*60*60)

extern time_t time_of_process_start; /* from main.c */

extern long stats_n_seconds_working; /* from main.c */

/** Do we need to regenerate the v1 directory when someone asks for it? */
static time_t the_directory_is_dirty = 1;
/** Do we need to regenerate the v1 runningrouters document when somebody
 * asks for it? */
static time_t runningrouters_is_dirty = 1;
/** Do we need to regenerate our v2 networkstatus document when somebody asks
 * for it? */
static time_t the_v2_networkstatus_is_dirty = 1;

/** Most recently generated encoded signed v1 directory. (v1 auth dirservers
 * only.) */
static cached_dir_t *the_directory = NULL;

/** For authoritative directories: the current (v1) network status. */
static cached_dir_t the_runningrouters;

static void directory_remove_invalid(void);
static cached_dir_t *dirserv_regenerate_directory(void);
static char *format_versions_list(config_line_t *ln);
struct authdir_config_t;
static int add_fingerprint_to_dir(const char *nickname, const char *fp,
                                  struct authdir_config_t *list);
static uint32_t
dirserv_get_status_impl(const char *fp, const char *nickname,
                        const char *address,
                        uint32_t addr, uint16_t or_port,
                        const char *platform, const char *contact,
                        const char **msg, int should_log);
static void clear_cached_dir(cached_dir_t *d);
static const signed_descriptor_t *get_signed_descriptor_by_fp(
                                                        const char *fp,
                                                        int extrainfo,
                                                        time_t publish_cutoff);
static int dirserv_add_extrainfo(extrainfo_t *ei, const char **msg);

/************** Measured Bandwidth parsing code ******/
#define MAX_MEASUREMENT_AGE (3*24*60*60) /* 3 days */

/************** Fingerprint handling code ************/

#define FP_NAMED   1  /**< Listed in fingerprint file. */
#define FP_INVALID 2  /**< Believed invalid. */
#define FP_REJECT  4  /**< We will not publish this router. */
#define FP_BADDIR  8  /**< We'll tell clients to avoid using this as a dir. */
#define FP_BADEXIT 16 /**< We'll tell clients not to use this as an exit. */
#define FP_UNNAMED 32 /**< Another router has this name in fingerprint file. */

/** Encapsulate a nickname and an FP_* status; target of status_by_digest
 * map. */
typedef struct router_status_t {
  char nickname[MAX_NICKNAME_LEN+1];
  uint32_t status;
} router_status_t;

/** List of nickname-\>identity fingerprint mappings for all the routers
 * that we name.  Used to prevent router impersonation. */
typedef struct authdir_config_t {
  strmap_t *fp_by_name; /**< Map from lc nickname to fingerprint. */
  digestmap_t *status_by_digest; /**< Map from digest to router_status_t. */
} authdir_config_t;

/** Should be static; exposed for testing. */
static authdir_config_t *fingerprint_list = NULL;

/** Allocate and return a new, empty, authdir_config_t. */
static authdir_config_t *
authdir_config_new(void)
{
  authdir_config_t *list = tor_malloc_zero(sizeof(authdir_config_t));
  list->fp_by_name = strmap_new();
  list->status_by_digest = digestmap_new();
  return list;
}

/** Add the fingerprint <b>fp</b> for <b>nickname</b> to
 * the smartlist of fingerprint_entry_t's <b>list</b>. Return 0 if it's
 * new, or 1 if we replaced the old value.
 */
/* static */ int
add_fingerprint_to_dir(const char *nickname, const char *fp,
                       authdir_config_t *list)
{
  char *fingerprint;
  char d[DIGEST_LEN];
  router_status_t *status;
  tor_assert(nickname);
  tor_assert(fp);
  tor_assert(list);

  fingerprint = tor_strdup(fp);
  tor_strstrip(fingerprint, " ");
  if (base16_decode(d, DIGEST_LEN, fingerprint, strlen(fingerprint))) {
    log_warn(LD_DIRSERV, "Couldn't decode fingerprint \"%s\"",
             escaped(fp));
    tor_free(fingerprint);
    return 0;
  }

  if (!strcasecmp(nickname, UNNAMED_ROUTER_NICKNAME)) {
    log_warn(LD_DIRSERV, "Tried to add a mapping for reserved nickname %s",
             UNNAMED_ROUTER_NICKNAME);
    tor_free(fingerprint);
    return 0;
  }

  status = digestmap_get(list->status_by_digest, d);
  if (!status) {
    status = tor_malloc_zero(sizeof(router_status_t));
    digestmap_set(list->status_by_digest, d, status);
  }

  if (nickname[0] != '!') {
    char *old_fp = strmap_get_lc(list->fp_by_name, nickname);
    if (old_fp && !strcasecmp(fingerprint, old_fp)) {
      tor_free(fingerprint);
    } else {
      tor_free(old_fp);
      strmap_set_lc(list->fp_by_name, nickname, fingerprint);
    }
    status->status |= FP_NAMED;
    strlcpy(status->nickname, nickname, sizeof(status->nickname));
  } else {
    tor_free(fingerprint);
    if (!strcasecmp(nickname, "!reject")) {
      status->status |= FP_REJECT;
    } else if (!strcasecmp(nickname, "!invalid")) {
      status->status |= FP_INVALID;
    } else if (!strcasecmp(nickname, "!baddir")) {
      status->status |= FP_BADDIR;
    } else if (!strcasecmp(nickname, "!badexit")) {
      status->status |= FP_BADEXIT;
    }
  }
  return 0;
}

/** Add the nickname and fingerprint for this OR to the
 * global list of recognized identity key fingerprints. */
int
dirserv_add_own_fingerprint(const char *nickname, crypto_pk_env_t *pk)
{
  char fp[FINGERPRINT_LEN+1];
  if (crypto_pk_get_fingerprint(pk, fp, 0)<0) {
    log_err(LD_BUG, "Error computing fingerprint");
    return -1;
  }
  if (!fingerprint_list)
    fingerprint_list = authdir_config_new();
  add_fingerprint_to_dir(nickname, fp, fingerprint_list);
  return 0;
}

/** Load the nickname-\>fingerprint mappings stored in the approved-routers
 * file.  The file format is line-based, with each non-blank holding one
 * nickname, some space, and a fingerprint for that nickname.  On success,
 * replace the current fingerprint list with the new list and return 0.  On
 * failure, leave the current fingerprint list untouched, and return -1. */
int
dirserv_load_fingerprint_file(void)
{
  char *fname;
  char *cf;
  char *nickname, *fingerprint;
  authdir_config_t *fingerprint_list_new;
  int result;
  config_line_t *front=NULL, *list;
  or_options_t *options = get_options();

  fname = get_datadir_fname("approved-routers");
  log_info(LD_GENERAL,
           "Reloading approved fingerprints from \"%s\"...", fname);

  cf = read_file_to_str(fname, RFTS_IGNORE_MISSING, NULL);
  if (!cf) {
    if (options->NamingAuthoritativeDir) {
      log_warn(LD_FS, "Cannot open fingerprint file '%s'. Failing.", fname);
      tor_free(fname);
      return -1;
    } else {
      log_info(LD_FS, "Cannot open fingerprint file '%s'. That's ok.", fname);
      tor_free(fname);
      return 0;
    }
  }
  tor_free(fname);

  result = config_get_lines(cf, &front);
  tor_free(cf);
  if (result < 0) {
    log_warn(LD_CONFIG, "Error reading from fingerprint file");
    return -1;
  }

  fingerprint_list_new = authdir_config_new();

  for (list=front; list; list=list->next) {
    char digest_tmp[DIGEST_LEN];
    nickname = list->key; fingerprint = list->value;
    if (strlen(nickname) > MAX_NICKNAME_LEN) {
      log_notice(LD_CONFIG,
                 "Nickname '%s' too long in fingerprint file. Skipping.",
                 nickname);
      continue;
    }
    if (!is_legal_nickname(nickname) &&
        strcasecmp(nickname, "!reject") &&
        strcasecmp(nickname, "!invalid") &&
        strcasecmp(nickname, "!badexit")) {
      log_notice(LD_CONFIG,
                 "Invalid nickname '%s' in fingerprint file. Skipping.",
                 nickname);
      continue;
    }
    tor_strstrip(fingerprint, " "); /* remove spaces */
    if (strlen(fingerprint) != HEX_DIGEST_LEN ||
        base16_decode(digest_tmp, sizeof(digest_tmp),
                      fingerprint, HEX_DIGEST_LEN) < 0) {
      log_notice(LD_CONFIG,
                 "Invalid fingerprint (nickname '%s', "
                 "fingerprint %s). Skipping.",
                 nickname, fingerprint);
      continue;
    }
    if (0==strcasecmp(nickname, DEFAULT_CLIENT_NICKNAME)) {
      /* If you approved an OR called "client", then clients who use
       * the default nickname could all be rejected.  That's no good. */
      log_notice(LD_CONFIG,
                 "Authorizing nickname '%s' would break "
                 "many clients; skipping.",
                 DEFAULT_CLIENT_NICKNAME);
      continue;
    }
    if (0==strcasecmp(nickname, UNNAMED_ROUTER_NICKNAME)) {
      /* If you approved an OR called "unnamed", then clients will be
       * confused. */
      log_notice(LD_CONFIG,
                 "Authorizing nickname '%s' is not allowed; skipping.",
                 UNNAMED_ROUTER_NICKNAME);
      continue;
    }
    if (add_fingerprint_to_dir(nickname, fingerprint, fingerprint_list_new)
        != 0)
      log_notice(LD_CONFIG, "Duplicate nickname '%s'.", nickname);
  }

  config_free_lines(front);
  dirserv_free_fingerprint_list();
  fingerprint_list = fingerprint_list_new;
  /* Delete any routers whose fingerprints we no longer recognize */
  directory_remove_invalid();
  return 0;
}

/** Check whether <b>router</b> has a nickname/identity key combination that
 * we recognize from the fingerprint list, or an IP we automatically act on
 * according to our configuration.  Return the appropriate router status.
 *
 * If the status is 'FP_REJECT' and <b>msg</b> is provided, set
 * *<b>msg</b> to an explanation of why. */
uint32_t
dirserv_router_get_status(const routerinfo_t *router, const char **msg)
{
  char d[DIGEST_LEN];

  if (crypto_pk_get_digest(router->identity_pkey, d)) {
    log_warn(LD_BUG,"Error computing fingerprint");
    if (msg)
      *msg = "Bug: Error computing fingerprint";
    return FP_REJECT;
  }

  return dirserv_get_status_impl(d, router->nickname,
                                 router->address,
                                 router->addr, router->or_port,
                                 router->platform, router->contact_info,
                                 msg, 1);
}

/** Return true if there is no point in downloading the router described by
 * <b>rs</b> because this directory would reject it. */
int
dirserv_would_reject_router(const routerstatus_t *rs)
{
  uint32_t res;

  res = dirserv_get_status_impl(rs->identity_digest, rs->nickname,
                                "", /* address is only used in logs */
                                rs->addr, rs->or_port,
                                NULL, NULL,
                                NULL, 0);

  return (res & FP_REJECT) != 0;
}

/** Helper: Based only on the ID/Nickname combination,
 * return FP_UNNAMED (unnamed), FP_NAMED (named), or 0 (neither).
 */
static uint32_t
dirserv_get_name_status(const char *id_digest, const char *nickname)
{
  char fp[HEX_DIGEST_LEN+1];
  char *fp_by_name;

  base16_encode(fp, sizeof(fp), id_digest, DIGEST_LEN);

  if ((fp_by_name =
       strmap_get_lc(fingerprint_list->fp_by_name, nickname))) {
    if (!strcasecmp(fp, fp_by_name)) {
      return FP_NAMED;
    } else {
      return FP_UNNAMED; /* Wrong fingerprint. */
    }
  }
  return 0;
}

/** Helper: As dirserv_router_get_status, but takes the router fingerprint
 * (hex, no spaces), nickname, address (used for logging only), IP address, OR
 * port, platform (logging only) and contact info (logging only) as arguments.
 *
 * If should_log is false, do not log messages.  (There's not much point in
 * logging that we're rejecting servers we'll not download.)
 */
static uint32_t
dirserv_get_status_impl(const char *id_digest, const char *nickname,
                        const char *address,
                        uint32_t addr, uint16_t or_port,
                        const char *platform, const char *contact,
                        const char **msg, int should_log)
{
  int reject_unlisted = get_options()->AuthDirRejectUnlisted;
  uint32_t result;
  router_status_t *status_by_digest;

  if (!fingerprint_list)
    fingerprint_list = authdir_config_new();

  if (should_log)
    log_debug(LD_DIRSERV, "%d fingerprints, %d digests known.",
              strmap_size(fingerprint_list->fp_by_name),
              digestmap_size(fingerprint_list->status_by_digest));

  /* Tor 0.2.0.26-rc is the oldest version that currently caches the right
   * directory information.  Once more of them die off, we should raise this
   * minimum. */
  if (platform && !tor_version_as_new_as(platform,"0.2.0.26-rc")) {
    if (msg)
      *msg = "Tor version is far too old to work.";
    return FP_REJECT;
  } else if (platform && tor_version_as_new_as(platform,"0.2.1.3-alpha")
                      && !tor_version_as_new_as(platform, "0.2.1.19")) {
    /* These versions mishandled RELAY_EARLY cells on rend circuits. */
    if (msg)
      *msg = "Tor version is too buggy to work.";
    return FP_REJECT;
  }

  result = dirserv_get_name_status(id_digest, nickname);
  if (result & FP_NAMED) {
    if (should_log)
      log_debug(LD_DIRSERV,"Good fingerprint for '%s'",nickname);
  }
  if (result & FP_UNNAMED) {
    if (should_log) {
      char *esc_contact = esc_for_log(contact);
      log_info(LD_DIRSERV,
               "Mismatched fingerprint for '%s'. "
               "ContactInfo '%s', platform '%s'.)",
               nickname,
               esc_contact,
               platform ? escaped(platform) : "");
      tor_free(esc_contact);
    }
    if (msg)
      *msg = "Rejected: There is already a named server with this nickname "
        "and a different fingerprint.";
  }

  status_by_digest = digestmap_get(fingerprint_list->status_by_digest,
                                   id_digest);
  if (status_by_digest)
    result |= (status_by_digest->status & ~FP_NAMED);

  if (result & FP_REJECT) {
    if (msg)
      *msg = "Fingerprint is marked rejected";
    return FP_REJECT;
  } else if (result & FP_INVALID) {
    if (msg)
      *msg = "Fingerprint is marked invalid";
  }

  if (authdir_policy_baddir_address(addr, or_port)) {
    if (should_log)
      log_info(LD_DIRSERV,
               "Marking '%s' as bad directory because of address '%s'",
               nickname, address);
    result |= FP_BADDIR;
  }

  if (authdir_policy_badexit_address(addr, or_port)) {
    if (should_log)
      log_info(LD_DIRSERV, "Marking '%s' as bad exit because of address '%s'",
               nickname, address);
    result |= FP_BADEXIT;
  }

  if (!(result & FP_NAMED)) {
    if (!authdir_policy_permits_address(addr, or_port)) {
      if (should_log)
        log_info(LD_DIRSERV, "Rejecting '%s' because of address '%s'",
                 nickname, address);
      if (msg)
        *msg = "Authdir is rejecting routers in this range.";
      return FP_REJECT;
    }
    if (!authdir_policy_valid_address(addr, or_port)) {
      if (should_log)
        log_info(LD_DIRSERV, "Not marking '%s' valid because of address '%s'",
                 nickname, address);
      result |= FP_INVALID;
    }
    if (reject_unlisted) {
      if (msg)
        *msg = "Authdir rejects unknown routers.";
      return FP_REJECT;
    }
  }

  return result;
}

/** If we are an authoritative dirserver, and the list of approved
 * servers contains one whose identity key digest is <b>digest</b>,
 * return that router's nickname.  Otherwise return NULL. */
const char *
dirserv_get_nickname_by_digest(const char *digest)
{
  router_status_t *status;
  if (!fingerprint_list)
    return NULL;
  tor_assert(digest);

  status = digestmap_get(fingerprint_list->status_by_digest, digest);
  return status ? status->nickname : NULL;
}

/** Clear the current fingerprint list. */
void
dirserv_free_fingerprint_list(void)
{
  if (!fingerprint_list)
    return;

  strmap_free(fingerprint_list->fp_by_name, _tor_free);
  digestmap_free(fingerprint_list->status_by_digest, _tor_free);
  tor_free(fingerprint_list);
}

/*
 *    Descriptor list
 */

/** Return -1 if <b>ri</b> has a private or otherwise bad address,
 * unless we're configured to not care. Return 0 if all ok. */
static int
dirserv_router_has_valid_address(routerinfo_t *ri)
{
  struct in_addr iaddr;
  if (get_options()->DirAllowPrivateAddresses)
    return 0; /* whatever it is, we're fine with it */
  if (!tor_inet_aton(ri->address, &iaddr)) {
    log_info(LD_DIRSERV,"Router '%s' published non-IP address '%s'. Refusing.",
             ri->nickname, ri->address);
    return -1;
  }
  if (is_internal_IP(ntohl(iaddr.s_addr), 0)) {
    log_info(LD_DIRSERV,
             "Router '%s' published internal IP address '%s'. Refusing.",
             ri->nickname, ri->address);
    return -1; /* it's a private IP, we should reject it */
  }
  return 0;
}

/** Check whether we, as a directory server, want to accept <b>ri</b>.  If so,
 * set its is_valid,named,running fields and return 0.  Otherwise, return -1.
 *
 * If the router is rejected, set *<b>msg</b> to an explanation of why.
 *
 * If <b>complain</b> then explain at log-level 'notice' why we refused
 * a descriptor; else explain at log-level 'info'.
 */
int
authdir_wants_to_reject_router(routerinfo_t *ri, const char **msg,
                               int complain, int *valid_out)
{
  /* Okay.  Now check whether the fingerprint is recognized. */
  uint32_t status = dirserv_router_get_status(ri, msg);
  time_t now;
  int severity = (complain && ri->contact_info) ? LOG_NOTICE : LOG_INFO;
  tor_assert(msg);
  if (status & FP_REJECT)
    return -1; /* msg is already set. */

  /* Is there too much clock skew? */
  now = time(NULL);
  if (ri->cache_info.published_on > now+ROUTER_ALLOW_SKEW) {
    log_fn(severity, LD_DIRSERV, "Publication time for nickname '%s' is too "
           "far (%d minutes) in the future; possible clock skew. Not adding "
           "(%s)",
           ri->nickname, (int)((ri->cache_info.published_on-now)/60),
           esc_router_info(ri));
    *msg = "Rejected: Your clock is set too far in the future, or your "
      "timezone is not correct.";
    return -1;
  }
  if (ri->cache_info.published_on < now-ROUTER_MAX_AGE_TO_PUBLISH) {
    log_fn(severity, LD_DIRSERV,
           "Publication time for router with nickname '%s' is too far "
           "(%d minutes) in the past. Not adding (%s)",
           ri->nickname, (int)((now-ri->cache_info.published_on)/60),
           esc_router_info(ri));
    *msg = "Rejected: Server is expired, or your clock is too far in the past,"
      " or your timezone is not correct.";
    return -1;
  }
  if (dirserv_router_has_valid_address(ri) < 0) {
    log_fn(severity, LD_DIRSERV,
           "Router with nickname '%s' has invalid address '%s'. "
           "Not adding (%s).",
           ri->nickname, ri->address,
           esc_router_info(ri));
    *msg = "Rejected: Address is not an IP, or IP is a private address.";
    return -1;
  }

  *valid_out = ! (status & FP_INVALID);

  return 0;
}

/** Update the relevant flags of <b>node</b> based on our opinion as a
 * directory authority in <b>authstatus</b>, as returned by
 * dirserv_router_get_status or equivalent.  */
void
dirserv_set_node_flags_from_authoritative_status(node_t *node,
                                                 uint32_t authstatus)
{
  node->is_valid = (authstatus & FP_INVALID) ? 0 : 1;
  node->is_bad_directory = (authstatus & FP_BADDIR) ? 1 : 0;
  node->is_bad_exit = (authstatus & FP_BADEXIT) ? 1 : 0;
}

/** True iff <b>a</b> is more severe than <b>b</b>. */
static int
WRA_MORE_SEVERE(was_router_added_t a, was_router_added_t b)
{
  return a < b;
}

/** As for dirserv_add_descriptor(), but accepts multiple documents, and
 * returns the most severe error that occurred for any one of them. */
was_router_added_t
dirserv_add_multiple_descriptors(const char *desc, uint8_t purpose,
                                 const char *source,
                                 const char **msg)
{
  was_router_added_t r, r_tmp;
  const char *msg_out;
  smartlist_t *list;
  const char *s;
  int n_parsed = 0;
  time_t now = time(NULL);
  char annotation_buf[ROUTER_ANNOTATION_BUF_LEN];
  char time_buf[ISO_TIME_LEN+1];
  int general = purpose == ROUTER_PURPOSE_GENERAL;
  tor_assert(msg);

  r=ROUTER_ADDED_SUCCESSFULLY; /*Least severe return value. */

  format_iso_time(time_buf, now);
  if (tor_snprintf(annotation_buf, sizeof(annotation_buf),
                   "@uploaded-at %s\n"
                   "@source %s\n"
                   "%s%s%s", time_buf, escaped(source),
                   !general ? "@purpose " : "",
                   !general ? router_purpose_to_string(purpose) : "",
                   !general ? "\n" : "")<0) {
    *msg = "Couldn't format annotations";
    return -1;
  }

  s = desc;
  list = smartlist_create();
  if (!router_parse_list_from_string(&s, NULL, list, SAVED_NOWHERE, 0, 0,
                                     annotation_buf)) {
    SMARTLIST_FOREACH(list, routerinfo_t *, ri, {
        msg_out = NULL;
        tor_assert(ri->purpose == purpose);
        r_tmp = dirserv_add_descriptor(ri, &msg_out, source);
        if (WRA_MORE_SEVERE(r_tmp, r)) {
          r = r_tmp;
          *msg = msg_out;
        }
      });
  }
  n_parsed += smartlist_len(list);
  smartlist_clear(list);

  s = desc;
  if (!router_parse_list_from_string(&s, NULL, list, SAVED_NOWHERE, 1, 0,
                                     NULL)) {
    SMARTLIST_FOREACH(list, extrainfo_t *, ei, {
        msg_out = NULL;

        r_tmp = dirserv_add_extrainfo(ei, &msg_out);
        if (WRA_MORE_SEVERE(r_tmp, r)) {
          r = r_tmp;
          *msg = msg_out;
        }
      });
  }
  n_parsed += smartlist_len(list);
  smartlist_free(list);

  if (! *msg) {
    if (!n_parsed) {
      *msg = "No descriptors found in your POST.";
      if (WRA_WAS_ADDED(r))
        r = ROUTER_WAS_NOT_NEW;
    } else {
      *msg = "(no message)";
    }
  }

  return r;
}

/** Examine the parsed server descriptor in <b>ri</b> and maybe insert it into
 * the list of server descriptors. Set *<b>msg</b> to a message that should be
 * passed back to the origin of this descriptor, or NULL if there is no such
 * message. Use <b>source</b> to produce better log messages.
 *
 * Return the status of the operation
 *
 * This function is only called when fresh descriptors are posted, not when
 * we re-load the cache.
 */
was_router_added_t
dirserv_add_descriptor(routerinfo_t *ri, const char **msg, const char *source)
{
  was_router_added_t r;
  routerinfo_t *ri_old;
  char *desc, *nickname;
  size_t desclen = 0;
  *msg = NULL;

  /* If it's too big, refuse it now. Otherwise we'll cache it all over the
   * network and it'll clog everything up. */
  if (ri->cache_info.signed_descriptor_len > MAX_DESCRIPTOR_UPLOAD_SIZE) {
    log_notice(LD_DIR, "Somebody attempted to publish a router descriptor '%s'"
               " (source: %s) with size %d. Either this is an attack, or the "
               "MAX_DESCRIPTOR_UPLOAD_SIZE (%d) constant is too low.",
               ri->nickname, source, (int)ri->cache_info.signed_descriptor_len,
               MAX_DESCRIPTOR_UPLOAD_SIZE);
    *msg = "Router descriptor was too large";
    control_event_or_authdir_new_descriptor("REJECTED",
               ri->cache_info.signed_descriptor_body,
               ri->cache_info.signed_descriptor_len, *msg);
    routerinfo_free(ri);
    return ROUTER_AUTHDIR_REJECTS;
  }

  /* Check whether this descriptor is semantically identical to the last one
   * from this server.  (We do this here and not in router_add_to_routerlist
   * because we want to be able to accept the newest router descriptor that
   * another authority has, so we all converge on the same one.) */
  ri_old = router_get_mutable_by_digest(ri->cache_info.identity_digest);
  if (ri_old && ri_old->cache_info.published_on < ri->cache_info.published_on
      && router_differences_are_cosmetic(ri_old, ri)
      && !router_is_me(ri)) {
    log_info(LD_DIRSERV,
             "Not replacing descriptor from '%s' (source: %s); "
             "differences are cosmetic.",
             ri->nickname, source);
    *msg = "Not replacing router descriptor; no information has changed since "
      "the last one with this identity.";
    control_event_or_authdir_new_descriptor("DROPPED",
                         ri->cache_info.signed_descriptor_body,
                         ri->cache_info.signed_descriptor_len, *msg);
    routerinfo_free(ri);
    return ROUTER_WAS_NOT_NEW;
  }

  /* Make a copy of desc, since router_add_to_routerlist might free
   * ri and its associated signed_descriptor_t. */
  desclen = ri->cache_info.signed_descriptor_len;
  desc = tor_strndup(ri->cache_info.signed_descriptor_body, desclen);
  nickname = tor_strdup(ri->nickname);

  /* Tell if we're about to need to launch a test if we add this. */
  ri->needs_retest_if_added =
    dirserv_should_launch_reachability_test(ri, ri_old);

  r = router_add_to_routerlist(ri, msg, 0, 0);
  if (!WRA_WAS_ADDED(r)) {
    /* unless the routerinfo was fine, just out-of-date */
    if (WRA_WAS_REJECTED(r))
      control_event_or_authdir_new_descriptor("REJECTED", desc, desclen, *msg);
    log_info(LD_DIRSERV,
             "Did not add descriptor from '%s' (source: %s): %s.",
             nickname, source, *msg ? *msg : "(no message)");
  } else {
    smartlist_t *changed;
    control_event_or_authdir_new_descriptor("ACCEPTED", desc, desclen, *msg);

    changed = smartlist_create();
    smartlist_add(changed, ri);
    routerlist_descriptors_added(changed, 0);
    smartlist_free(changed);
    if (!*msg) {
      *msg =  "Descriptor accepted";
    }
    log_info(LD_DIRSERV,
             "Added descriptor from '%s' (source: %s): %s.",
             nickname, source, *msg);
  }
  tor_free(desc);
  tor_free(nickname);
  return r;
}

/** As dirserv_add_descriptor, but for an extrainfo_t <b>ei</b>. */
static was_router_added_t
dirserv_add_extrainfo(extrainfo_t *ei, const char **msg)
{
  const routerinfo_t *ri;
  int r;
  tor_assert(msg);
  *msg = NULL;

  ri = router_get_by_id_digest(ei->cache_info.identity_digest);
  if (!ri) {
    *msg = "No corresponding router descriptor for extra-info descriptor";
    extrainfo_free(ei);
    return ROUTER_BAD_EI;
  }

  /* If it's too big, refuse it now. Otherwise we'll cache it all over the
   * network and it'll clog everything up. */
  if (ei->cache_info.signed_descriptor_len > MAX_EXTRAINFO_UPLOAD_SIZE) {
    log_notice(LD_DIR, "Somebody attempted to publish an extrainfo "
               "with size %d. Either this is an attack, or the "
               "MAX_EXTRAINFO_UPLOAD_SIZE (%d) constant is too low.",
               (int)ei->cache_info.signed_descriptor_len,
               MAX_EXTRAINFO_UPLOAD_SIZE);
    *msg = "Extrainfo document was too large";
    extrainfo_free(ei);
    return ROUTER_BAD_EI;
  }

  if ((r = routerinfo_incompatible_with_extrainfo(ri, ei, NULL, msg))) {
    extrainfo_free(ei);
    return r < 0 ? ROUTER_WAS_NOT_NEW : ROUTER_BAD_EI;
  }
  router_add_extrainfo_to_routerlist(ei, msg, 0, 0);
  return ROUTER_ADDED_SUCCESSFULLY;
}

/** Remove all descriptors whose nicknames or fingerprints no longer
 * are allowed by our fingerprint list. (Descriptors that used to be
 * good can become bad when we reload the fingerprint list.)
 */
static void
directory_remove_invalid(void)
{
  int changed = 0;
  routerlist_t *rl = router_get_routerlist();
  smartlist_t *nodes = smartlist_create();
  smartlist_add_all(nodes, nodelist_get_list());

  SMARTLIST_FOREACH_BEGIN(nodes, node_t *, node) {
    const char *msg;
    routerinfo_t *ent = node->ri;
    uint32_t r;
    if (!ent)
      continue;
    r = dirserv_router_get_status(ent, &msg);
    if (r & FP_REJECT) {
      log_info(LD_DIRSERV, "Router '%s' is now rejected: %s",
               ent->nickname, msg?msg:"");
      routerlist_remove(rl, ent, 0, time(NULL));
      changed = 1;
      continue;
    }
#if 0
    if (bool_neq((r & FP_NAMED), ent->auth_says_is_named)) {
      log_info(LD_DIRSERV,
               "Router '%s' is now %snamed.", ent->nickname,
               (r&FP_NAMED)?"":"un");
      ent->is_named = (r&FP_NAMED)?1:0;
      changed = 1;
    }
    if (bool_neq((r & FP_UNNAMED), ent->auth_says_is_unnamed)) {
      log_info(LD_DIRSERV,
               "Router '%s' is now %snamed. (FP_UNNAMED)", ent->nickname,
               (r&FP_NAMED)?"":"un");
      ent->is_named = (r&FP_NUNAMED)?0:1;
      changed = 1;
    }
#endif
    if (bool_neq((r & FP_INVALID), !node->is_valid)) {
      log_info(LD_DIRSERV, "Router '%s' is now %svalid.", ent->nickname,
               (r&FP_INVALID) ? "in" : "");
      node->is_valid = (r&FP_INVALID)?0:1;
      changed = 1;
    }
    if (bool_neq((r & FP_BADDIR), node->is_bad_directory)) {
      log_info(LD_DIRSERV, "Router '%s' is now a %s directory", ent->nickname,
               (r & FP_BADDIR) ? "bad" : "good");
      node->is_bad_directory = (r&FP_BADDIR) ? 1: 0;
      changed = 1;
    }
    if (bool_neq((r & FP_BADEXIT), node->is_bad_exit)) {
      log_info(LD_DIRSERV, "Router '%s' is now a %s exit", ent->nickname,
               (r & FP_BADEXIT) ? "bad" : "good");
      node->is_bad_exit = (r&FP_BADEXIT) ? 1: 0;
      changed = 1;
    }
  } SMARTLIST_FOREACH_END(node);
  if (changed)
    directory_set_dirty();

  routerlist_assert_ok(rl);
  smartlist_free(nodes);
}

/** Mark the directory as <b>dirty</b> -- when we're next asked for a
 * directory, we will rebuild it instead of reusing the most recently
 * generated one.
 */
void
directory_set_dirty(void)
{
  time_t now = time(NULL);
  int set_v1_dirty=0;

  /* Regenerate stubs only every 8 hours.
   * XXXX It would be nice to generate less often, but these are just
   * stubs: it doesn't matter. */
#define STUB_REGENERATE_INTERVAL (8*60*60)
  if (!the_directory || !the_runningrouters.dir)
    set_v1_dirty = 1;
  else if (the_directory->published < now - STUB_REGENERATE_INTERVAL ||
           the_runningrouters.published < now - STUB_REGENERATE_INTERVAL)
    set_v1_dirty = 1;

  if (set_v1_dirty) {
    if (!the_directory_is_dirty)
      the_directory_is_dirty = now;
    if (!runningrouters_is_dirty)
      runningrouters_is_dirty = now;
  }
  if (!the_v2_networkstatus_is_dirty)
    the_v2_networkstatus_is_dirty = now;
}

/**
 * Allocate and return a description of the status of the server <b>desc</b>,
 * for use in a v1-style router-status line.  The server is listed
 * as running iff <b>is_live</b> is true.
 */
static char *
list_single_server_status(const routerinfo_t *desc, int is_live)
{
  char buf[MAX_NICKNAME_LEN+HEX_DIGEST_LEN+4]; /* !nickname=$hexdigest\0 */
  char *cp;
  const node_t *node;

  tor_assert(desc);

  cp = buf;
  if (!is_live) {
    *cp++ = '!';
  }
  node = node_get_by_id(desc->cache_info.identity_digest);
  if (node && node->is_valid) {
    strlcpy(cp, desc->nickname, sizeof(buf)-(cp-buf));
    cp += strlen(cp);
    *cp++ = '=';
  }
  *cp++ = '$';
  base16_encode(cp, HEX_DIGEST_LEN+1, desc->cache_info.identity_digest,
                DIGEST_LEN);
  return tor_strdup(buf);
}

static INLINE int
running_long_enough_to_decide_unreachable(void)
{
  return time_of_process_start
    + get_options()->TestingAuthDirTimeToLearnReachability < approx_time();
}

/** Each server needs to have passed a reachability test no more
 * than this number of seconds ago, or he is listed as down in
 * the directory. */
#define REACHABLE_TIMEOUT (45*60)

/** If we tested a router and found it reachable _at least this long_ after it
 * declared itself hibernating, it is probably done hibernating and we just
 * missed a descriptor from it. */
#define HIBERNATION_PUBLICATION_SKEW (60*60)

/** Treat a router as alive if
 *    - It's me, and I'm not hibernating.
 * or - We've found it reachable recently. */
void
dirserv_set_router_is_running(routerinfo_t *router, time_t now)
{
  /*XXXX023 This function is a mess.  Separate out the part that calculates
    whether it's reachable and the part that tells rephist that the router was
    unreachable.
   */
  int answer;
  node_t *node = node_get_mutable_by_id(router->cache_info.identity_digest);
  tor_assert(node);

  if (router_is_me(router)) {
    /* We always know if we are down ourselves. */
    answer = ! we_are_hibernating();
  } else if (router->is_hibernating &&
             (router->cache_info.published_on +
              HIBERNATION_PUBLICATION_SKEW) > router->last_reachable) {
    /* A hibernating router is down unless we (somehow) had contact with it
     * since it declared itself to be hibernating. */
    answer = 0;
  } else if (get_options()->AssumeReachable) {
    /* If AssumeReachable, everybody is up unless they say they are down! */
    answer = 1;
  } else {
    /* Otherwise, a router counts as up if we found it reachable in the last
       REACHABLE_TIMEOUT seconds. */
    answer = (now < router->last_reachable + REACHABLE_TIMEOUT);
  }

  if (!answer && running_long_enough_to_decide_unreachable()) {
    /* Not considered reachable. tell rephist about that.

       Because we launch a reachability test for each router every
       REACHABILITY_TEST_CYCLE_PERIOD seconds, then the router has probably
       been down since at least that time after we last successfully reached
       it.
     */
    time_t when = now;
    if (router->last_reachable &&
        router->last_reachable + REACHABILITY_TEST_CYCLE_PERIOD < now)
      when = router->last_reachable + REACHABILITY_TEST_CYCLE_PERIOD;
    rep_hist_note_router_unreachable(router->cache_info.identity_digest, when);
  }

  node->is_running = answer;
}

/** Based on the routerinfo_ts in <b>routers</b>, allocate the
 * contents of a v1-style router-status line, and store it in
 * *<b>router_status_out</b>.  Return 0 on success, -1 on failure.
 *
 * If for_controller is true, include the routers with very old descriptors.
 */
int
list_server_status_v1(smartlist_t *routers, char **router_status_out,
                      int for_controller)
{
  /* List of entries in a router-status style: An optional !, then an optional
   * equals-suffixed nickname, then a dollar-prefixed hexdigest. */
  smartlist_t *rs_entries;
  time_t now = time(NULL);
  time_t cutoff = now - ROUTER_MAX_AGE_TO_PUBLISH;
  or_options_t *options = get_options();
  /* We include v2 dir auths here too, because they need to answer
   * controllers. Eventually we'll deprecate this whole function;
   * see also networkstatus_getinfo_by_purpose(). */
  int authdir = authdir_mode_publishes_statuses(options);
  tor_assert(router_status_out);

  rs_entries = smartlist_create();

  SMARTLIST_FOREACH_BEGIN(routers, routerinfo_t *, ri) {
    const node_t *node = node_get_by_id(ri->cache_info.identity_digest);
    tor_assert(node);
    if (authdir) {
      /* Update router status in routerinfo_t. */
      dirserv_set_router_is_running(ri, now);
    }
    if (for_controller) {
      char name_buf[MAX_VERBOSE_NICKNAME_LEN+2];
      char *cp = name_buf;
      if (!node->is_running)
        *cp++ = '!';
      router_get_verbose_nickname(cp, ri);
      smartlist_add(rs_entries, tor_strdup(name_buf));
    } else if (ri->cache_info.published_on >= cutoff) {
      smartlist_add(rs_entries, list_single_server_status(ri,
                                                          node->is_running));
    }
  } SMARTLIST_FOREACH_END(ri);

  *router_status_out = smartlist_join_strings(rs_entries, " ", 0, NULL);

  SMARTLIST_FOREACH(rs_entries, char *, cp, tor_free(cp));
  smartlist_free(rs_entries);

  return 0;
}

/** Given a (possibly empty) list of config_line_t, each line of which contains
 * a list of comma-separated version numbers surrounded by optional space,
 * allocate and return a new string containing the version numbers, in order,
 * separated by commas.  Used to generate Recommended(Client|Server)?Versions
 */
static char *
format_versions_list(config_line_t *ln)
{
  smartlist_t *versions;
  char *result;
  versions = smartlist_create();
  for ( ; ln; ln = ln->next) {
    smartlist_split_string(versions, ln->value, ",",
                           SPLIT_SKIP_SPACE|SPLIT_IGNORE_BLANK, 0);
  }
  sort_version_list(versions, 1);
  result = smartlist_join_strings(versions,",",0,NULL);
  SMARTLIST_FOREACH(versions,char *,s,tor_free(s));
  smartlist_free(versions);
  return result;
}

/** Return 1 if <b>ri</b>'s descriptor is "active" -- running, valid,
 * not hibernating, and not too old. Else return 0.
 */
static int
router_is_active(const routerinfo_t *ri, const node_t *node, time_t now)
{
  time_t cutoff = now - ROUTER_MAX_AGE_TO_PUBLISH;
  if (ri->cache_info.published_on < cutoff)
    return 0;
  if (!node->is_running || !node->is_valid || ri->is_hibernating)
    return 0;
  return 1;
}

/** Generate a new v1 directory and write it into a newly allocated string.
 * Point *<b>dir_out</b> to the allocated string.  Sign the
 * directory with <b>private_key</b>.  Return 0 on success, -1 on
 * failure. If <b>complete</b> is set, give us all the descriptors;
 * otherwise leave out non-running and non-valid ones.
 */
int
dirserv_dump_directory_to_string(char **dir_out,
                                 crypto_pk_env_t *private_key)
{
  char *cp;
  char *identity_pkey; /* Identity key, DER64-encoded. */
  char *recommended_versions;
  char digest[DIGEST_LEN];
  char published[ISO_TIME_LEN+1];
  char *buf = NULL;
  size_t buf_len;
  size_t identity_pkey_len;
  time_t now = time(NULL);

  tor_assert(dir_out);
  *dir_out = NULL;

  if (crypto_pk_write_public_key_to_string(private_key,&identity_pkey,
                                           &identity_pkey_len)<0) {
    log_warn(LD_BUG,"write identity_pkey to string failed!");
    return -1;
  }

  recommended_versions =
    format_versions_list(get_options()->RecommendedVersions);

  format_iso_time(published, now);

  buf_len = 2048+strlen(recommended_versions);

  buf = tor_malloc(buf_len);
  /* We'll be comparing against buf_len throughout the rest of the
     function, though strictly speaking we shouldn't be able to exceed
     it.  This is C, after all, so we may as well check for buffer
     overruns.*/

  tor_snprintf(buf, buf_len,
               "signed-directory\n"
               "published %s\n"
               "recommended-software %s\n"
               "router-status %s\n"
               "dir-signing-key\n%s\n",
               published, recommended_versions, "",
               identity_pkey);

  tor_free(recommended_versions);
  tor_free(identity_pkey);

  cp = buf + strlen(buf);
  *cp = '\0';

  /* These multiple strlcat calls are inefficient, but dwarfed by the RSA
     signature. */
  if (strlcat(buf, "directory-signature ", buf_len) >= buf_len)
    goto truncated;
  if (strlcat(buf, get_options()->Nickname, buf_len) >= buf_len)
    goto truncated;
  if (strlcat(buf, "\n", buf_len) >= buf_len)
    goto truncated;

  if (router_get_dir_hash(buf,digest)) {
    log_warn(LD_BUG,"couldn't compute digest");
    tor_free(buf);
    return -1;
  }
  note_crypto_pk_op(SIGN_DIR);
  if (router_append_dirobj_signature(buf,buf_len,digest,DIGEST_LEN,
                                     private_key)<0) {
    tor_free(buf);
    return -1;
  }

  *dir_out = buf;
  return 0;
 truncated:
  log_warn(LD_BUG,"tried to exceed string length.");
  tor_free(buf);
  return -1;
}

/********************************************************************/

/* A set of functions to answer questions about how we'd like to behave
 * as a directory mirror/client. */

/** Return 1 if we fetch our directory material directly from the
 * authorities, rather than from a mirror. */
int
directory_fetches_from_authorities(or_options_t *options)
{
  const routerinfo_t *me;
  uint32_t addr;
  int refuseunknown;
  if (options->FetchDirInfoEarly)
    return 1;
  if (options->BridgeRelay == 1)
    return 0;
  if (server_mode(options) && router_pick_published_address(options, &addr)<0)
    return 1; /* we don't know our IP address; ask an authority. */
  refuseunknown = ! router_my_exit_policy_is_reject_star() &&
    should_refuse_unknown_exits(options);
  if (options->DirPort == 0 && !refuseunknown)
    return 0;
  if (!server_mode(options) || !advertised_server_mode())
    return 0;
  me = router_get_my_routerinfo();
  if (!me || (!me->dir_port && !refuseunknown))
    return 0; /* if dirport not advertised, return 0 too */
  return 1;
}

/** Return 1 if we should fetch new networkstatuses, descriptors, etc
 * on the "mirror" schedule rather than the "client" schedule.
 */
int
directory_fetches_dir_info_early(or_options_t *options)
{
  return directory_fetches_from_authorities(options);
}

/** Return 1 if we should fetch new networkstatuses, descriptors, etc
 * on a very passive schedule -- waiting long enough for ordinary clients
 * to probably have the info we want. These would include bridge users,
 * and maybe others in the future e.g. if a Tor client uses another Tor
 * client as a directory guard.
 */
int
directory_fetches_dir_info_later(or_options_t *options)
{
  return options->UseBridges != 0;
}

/** Return 1 if we want to cache v2 dir info (each status file).
 */
int
directory_caches_v2_dir_info(or_options_t *options)
{
  return options->DirPort != 0;
}

/** Return 1 if we want to keep descriptors, networkstatuses, etc around
 * and we're willing to serve them to others. Else return 0.
 */
int
directory_caches_dir_info(or_options_t *options)
{
  if (options->BridgeRelay || options->DirPort)
    return 1;
  if (!server_mode(options) || !advertised_server_mode())
    return 0;
  /* We need an up-to-date view of network info if we're going to try to
   * block exit attempts from unknown relays. */
  return ! router_my_exit_policy_is_reject_star() &&
    should_refuse_unknown_exits(options);
}

/** Return 1 if we want to allow remote people to ask us directory
 * requests via the "begin_dir" interface, which doesn't require
 * having any separate port open. */
int
directory_permits_begindir_requests(or_options_t *options)
{
  return options->BridgeRelay != 0 || options->DirPort != 0;
}

/** Return 1 if we want to allow controllers to ask us directory
 * requests via the controller interface, which doesn't require
 * having any separate port open. */
int
directory_permits_controller_requests(or_options_t *options)
{
  return options->DirPort != 0;
}

/** Return 1 if we have no need to fetch new descriptors. This generally
 * happens when we're not a dir cache and we haven't built any circuits
 * lately.
 */
int
directory_too_idle_to_fetch_descriptors(or_options_t *options, time_t now)
{
  return !directory_caches_dir_info(options) &&
         !options->FetchUselessDescriptors &&
         rep_hist_circbuilding_dormant(now);
}

/********************************************************************/

/* Used only by non-v1-auth dirservers: The v1 directory and
 * runningrouters we'll serve when requested. */

/** The v1 directory we'll serve (as a cache or as an authority) if
 * requested. */
static cached_dir_t *cached_directory = NULL;
/** The v1 runningrouters document we'll serve (as a cache or as an authority)
 * if requested. */
static cached_dir_t cached_runningrouters;

/** Used for other dirservers' v2 network statuses.  Map from hexdigest to
 * cached_dir_t. */
static digestmap_t *cached_v2_networkstatus = NULL;

/** Map from flavor name to the cached_dir_t for the v3 consensuses that we're
 * currently serving. */
static strmap_t *cached_consensuses = NULL;

/** Possibly replace the contents of <b>d</b> with the value of
 * <b>directory</b> published on <b>when</b>, unless <b>when</b> is older than
 * the last value, or too far in the future.
 *
 * Does not copy <b>directory</b>; frees it if it isn't used.
 */
static void
set_cached_dir(cached_dir_t *d, char *directory, time_t when)
{
  time_t now = time(NULL);
  if (when<=d->published) {
    log_info(LD_DIRSERV, "Ignoring old directory; not caching.");
    tor_free(directory);
  } else if (when>=now+ROUTER_MAX_AGE_TO_PUBLISH) {
    log_info(LD_DIRSERV, "Ignoring future directory; not caching.");
    tor_free(directory);
  } else {
    /* if (when>d->published && when<now+ROUTER_MAX_AGE) */
    log_debug(LD_DIRSERV, "Caching directory.");
    tor_free(d->dir);
    d->dir = directory;
    d->dir_len = strlen(directory);
    tor_free(d->dir_z);
    if (tor_gzip_compress(&(d->dir_z), &(d->dir_z_len), d->dir, d->dir_len,
                          ZLIB_METHOD)) {
      log_warn(LD_BUG,"Error compressing cached directory");
    }
    d->published = when;
  }
}

/** Decrement the reference count on <b>d</b>, and free it if it no longer has
 * any references. */
void
cached_dir_decref(cached_dir_t *d)
{
  if (!d || --d->refcnt > 0)
    return;
  clear_cached_dir(d);
  tor_free(d);
}

/** Allocate and return a new cached_dir_t containing the string <b>s</b>,
 * published at <b>published</b>. */
cached_dir_t *
new_cached_dir(char *s, time_t published)
{
  cached_dir_t *d = tor_malloc_zero(sizeof(cached_dir_t));
  d->refcnt = 1;
  d->dir = s;
  d->dir_len = strlen(s);
  d->published = published;
  if (tor_gzip_compress(&(d->dir_z), &(d->dir_z_len), d->dir, d->dir_len,
                        ZLIB_METHOD)) {
    log_warn(LD_BUG, "Error compressing directory");
  }
  return d;
}

/** Remove all storage held in <b>d</b>, but do not free <b>d</b> itself. */
static void
clear_cached_dir(cached_dir_t *d)
{
  tor_free(d->dir);
  tor_free(d->dir_z);
  memset(d, 0, sizeof(cached_dir_t));
}

/** Free all storage held by the cached_dir_t in <b>d</b>. */
static void
_free_cached_dir(void *_d)
{
  cached_dir_t *d;
  if (!_d)
    return;

  d = (cached_dir_t *)_d;
  cached_dir_decref(d);
}

/** If we have no cached v1 directory, or it is older than <b>published</b>,
 * then replace it with <b>directory</b>, published at <b>published</b>.
 *
 * If <b>published</b> is too old, do nothing.
 *
 * If <b>is_running_routers</b>, this is really a v1 running_routers
 * document rather than a v1 directory.
 */
void
dirserv_set_cached_directory(const char *directory, time_t published,
                             int is_running_routers)
{
  time_t now = time(NULL);

  if (is_running_routers) {
    if (published >= now - MAX_V1_RR_AGE)
      set_cached_dir(&cached_runningrouters, tor_strdup(directory), published);
  } else {
    if (published >= now - MAX_V1_DIRECTORY_AGE) {
      cached_dir_decref(cached_directory);
      cached_directory = new_cached_dir(tor_strdup(directory), published);
    }
  }
}

/** If <b>networkstatus</b> is non-NULL, we've just received a v2
 * network-status for an authoritative directory with identity digest
 * <b>identity</b> published at <b>published</b> -- store it so we can
 * serve it to others.
 *
 * If <b>networkstatus</b> is NULL, remove the entry with the given
 * identity fingerprint from the v2 cache.
 */
void
dirserv_set_cached_networkstatus_v2(const char *networkstatus,
                                    const char *identity,
                                    time_t published)
{
  cached_dir_t *d, *old_d;
  smartlist_t *trusted_dirs;
  if (!cached_v2_networkstatus)
    cached_v2_networkstatus = digestmap_new();

  old_d = digestmap_get(cached_v2_networkstatus, identity);
  if (!old_d && !networkstatus)
    return;

  if (networkstatus) {
    if (!old_d || published > old_d->published) {
      d = new_cached_dir(tor_strdup(networkstatus), published);
      digestmap_set(cached_v2_networkstatus, identity, d);
      if (old_d)
        cached_dir_decref(old_d);
    }
  } else {
    if (old_d) {
      digestmap_remove(cached_v2_networkstatus, identity);
      cached_dir_decref(old_d);
    }
  }

  /* Now purge old entries. */
  trusted_dirs = router_get_trusted_dir_servers();
  if (digestmap_size(cached_v2_networkstatus) >
      smartlist_len(trusted_dirs) + MAX_UNTRUSTED_NETWORKSTATUSES) {
    /* We need to remove the oldest untrusted networkstatus. */
    const char *oldest = NULL;
    time_t oldest_published = TIME_MAX;
    digestmap_iter_t *iter;

    for (iter = digestmap_iter_init(cached_v2_networkstatus);
         !digestmap_iter_done(iter);
         iter = digestmap_iter_next(cached_v2_networkstatus, iter)) {
      const char *ident;
      void *val;
      digestmap_iter_get(iter, &ident, &val);
      d = val;
      if (d->published < oldest_published &&
          !router_digest_is_trusted_dir(ident)) {
        oldest = ident;
        oldest_published = d->published;
      }
    }
    tor_assert(oldest);
    d = digestmap_remove(cached_v2_networkstatus, oldest);
    if (d)
      cached_dir_decref(d);
  }
}

/** Replace the v3 consensus networkstatus of type <b>flavor_name</b> that
 * we're serving with <b>networkstatus</b>, published at <b>published</b>.  No
 * validation is performed. */
void
dirserv_set_cached_consensus_networkstatus(const char *networkstatus,
                                           const char *flavor_name,
                                           const digests_t *digests,
                                           time_t published)
{
  cached_dir_t *new_networkstatus;
  cached_dir_t *old_networkstatus;
  if (!cached_consensuses)
    cached_consensuses = strmap_new();

  new_networkstatus = new_cached_dir(tor_strdup(networkstatus), published);
  memcpy(&new_networkstatus->digests, digests, sizeof(digests_t));
  old_networkstatus = strmap_set(cached_consensuses, flavor_name,
                                 new_networkstatus);
  if (old_networkstatus)
    cached_dir_decref(old_networkstatus);
}

/** Remove any v2 networkstatus from the directory cache that was published
 * before <b>cutoff</b>. */
void
dirserv_clear_old_networkstatuses(time_t cutoff)
{
  if (!cached_v2_networkstatus)
    return;

  DIGESTMAP_FOREACH_MODIFY(cached_v2_networkstatus, id, cached_dir_t *, dir) {
    if (dir->published < cutoff) {
      char *fname;
      fname = networkstatus_get_cache_filename(id);
      if (file_status(fname) == FN_FILE) {
        log_info(LD_DIR, "Removing too-old untrusted networkstatus in %s",
                 fname);
        unlink(fname);
      }
      tor_free(fname);
      cached_dir_decref(dir);
      MAP_DEL_CURRENT(id);
    }
  } DIGESTMAP_FOREACH_END
}

/** Remove any v1 info from the directory cache that was published
 * too long ago. */
void
dirserv_clear_old_v1_info(time_t now)
{
  if (cached_directory &&
      cached_directory->published < (now - MAX_V1_DIRECTORY_AGE)) {
    cached_dir_decref(cached_directory);
    cached_directory = NULL;
  }
  if (cached_runningrouters.published < (now - MAX_V1_RR_AGE)) {
    clear_cached_dir(&cached_runningrouters);
  }
}

/** Helper: If we're an authority for the right directory version (v1 or v2)
 * (based on <b>auth_type</b>), try to regenerate
 * auth_src as appropriate and return it, falling back to cache_src on
 * failure.  If we're a cache, simply return cache_src.
 */
static cached_dir_t *
dirserv_pick_cached_dir_obj(cached_dir_t *cache_src,
                            cached_dir_t *auth_src,
                            time_t dirty, cached_dir_t *(*regenerate)(void),
                            const char *name,
                            dirinfo_type_t auth_type)
{
  or_options_t *options = get_options();
  int authority = (auth_type == V1_DIRINFO && authdir_mode_v1(options)) ||
                  (auth_type == V2_DIRINFO && authdir_mode_v2(options));

  if (!authority || authdir_mode_bridge(options)) {
    return cache_src;
  } else {
    /* We're authoritative. */
    if (regenerate != NULL) {
      if (dirty && dirty + DIR_REGEN_SLACK_TIME < time(NULL)) {
        if (!(auth_src = regenerate())) {
          log_err(LD_BUG, "Couldn't generate %s?", name);
          exit(1);
        }
      } else {
        log_info(LD_DIRSERV, "The %s is still clean; reusing.", name);
      }
    }
    return auth_src ? auth_src : cache_src;
  }
}

/** Return the most recently generated encoded signed v1 directory,
 * generating a new one as necessary.  If not a v1 authoritative directory
 * may return NULL if no directory is yet cached. */
cached_dir_t *
dirserv_get_directory(void)
{
  return dirserv_pick_cached_dir_obj(cached_directory, the_directory,
                                     the_directory_is_dirty,
                                     dirserv_regenerate_directory,
                                     "v1 server directory", V1_DIRINFO);
}

/** Only called by v1 auth dirservers.
 * Generate a fresh v1 directory; set the_directory and return a pointer
 * to the new value.
 */
static cached_dir_t *
dirserv_regenerate_directory(void)
{
  char *new_directory=NULL;

  if (dirserv_dump_directory_to_string(&new_directory,
                                       get_server_identity_key())) {
    log_warn(LD_BUG, "Error creating directory.");
    tor_free(new_directory);
    return NULL;
  }
  cached_dir_decref(the_directory);
  the_directory = new_cached_dir(new_directory, time(NULL));
  log_info(LD_DIRSERV,"New directory (size %d) has been built.",
           (int)the_directory->dir_len);
  log_debug(LD_DIRSERV,"New directory (size %d):\n%s",
            (int)the_directory->dir_len, the_directory->dir);

  the_directory_is_dirty = 0;

  /* Save the directory to disk so we re-load it quickly on startup.
   */
  dirserv_set_cached_directory(the_directory->dir, time(NULL), 0);

  return the_directory;
}

/** Only called by v1 auth dirservers.
 * Replace the current running-routers list with a newly generated one. */
static cached_dir_t *
generate_runningrouters(void)
{
  char *s=NULL;
  char digest[DIGEST_LEN];
  char published[ISO_TIME_LEN+1];
  size_t len;
  crypto_pk_env_t *private_key = get_server_identity_key();
  char *identity_pkey; /* Identity key, DER64-encoded. */
  size_t identity_pkey_len;

  if (crypto_pk_write_public_key_to_string(private_key,&identity_pkey,
                                           &identity_pkey_len)<0) {
    log_warn(LD_BUG,"write identity_pkey to string failed!");
    goto err;
  }
  format_iso_time(published, time(NULL));

  len = 2048;
  s = tor_malloc_zero(len);
  tor_snprintf(s, len,
               "network-status\n"
               "published %s\n"
               "router-status %s\n"
               "dir-signing-key\n%s"
               "directory-signature %s\n",
               published, "", identity_pkey,
               get_options()->Nickname);
  tor_free(identity_pkey);
  if (router_get_runningrouters_hash(s,digest)) {
    log_warn(LD_BUG,"couldn't compute digest");
    goto err;
  }
  note_crypto_pk_op(SIGN_DIR);
  if (router_append_dirobj_signature(s, len, digest, DIGEST_LEN,
                                     private_key)<0)
    goto err;

  set_cached_dir(&the_runningrouters, s, time(NULL));
  runningrouters_is_dirty = 0;

  return &the_runningrouters;
 err:
  tor_free(s);
  return NULL;
}

/** Set *<b>rr</b> to the most recently generated encoded signed
 * running-routers list, generating a new one as necessary.  Return the
 * size of the directory on success, and 0 on failure. */
cached_dir_t *
dirserv_get_runningrouters(void)
{
  return dirserv_pick_cached_dir_obj(
                         &cached_runningrouters, &the_runningrouters,
                         runningrouters_is_dirty,
                         generate_runningrouters,
                         "v1 network status list", V1_DIRINFO);
}

/** Return the latest downloaded consensus networkstatus in encoded, signed,
 * optionally compressed format, suitable for sending to clients. */
cached_dir_t *
dirserv_get_consensus(const char *flavor_name)
{
  if (!cached_consensuses)
    return NULL;
  return strmap_get(cached_consensuses, flavor_name);
}

/** For authoritative directories: the current (v2) network status. */
static cached_dir_t *the_v2_networkstatus = NULL;

/** Return true iff our opinion of the routers has been stale for long
 * enough that we should generate a new v2 network status doc. */
static int
should_generate_v2_networkstatus(void)
{
  return authdir_mode_v2(get_options()) &&
    the_v2_networkstatus_is_dirty &&
    the_v2_networkstatus_is_dirty + DIR_REGEN_SLACK_TIME < time(NULL);
}

/** If a router's uptime is at least this value, then it is always
 * considered stable, regardless of the rest of the network. This
 * way we resist attacks where an attacker doubles the size of the
 * network using allegedly high-uptime nodes, displacing all the
 * current guards. */
#define UPTIME_TO_GUARANTEE_STABLE (3600*24*30)
/** If a router's MTBF is at least this value, then it is always stable.
 * See above.  (Corresponds to about 7 days for current decay rates.) */
#define MTBF_TO_GUARANTEE_STABLE (60*60*24*5)
/** Similarly, we protect sufficiently fast nodes from being pushed
 * out of the set of Fast nodes. */
#define BANDWIDTH_TO_GUARANTEE_FAST ROUTER_REQUIRED_MIN_BANDWIDTH
/** Similarly, every node with sufficient bandwidth can be considered
 * for Guard status. */
#define BANDWIDTH_TO_GUARANTEE_GUARD (250*1024)
/** Similarly, every node with at least this much weighted time known can be
 * considered familiar enough to be a guard.  Corresponds to about 20 days for
 * current decay rates.
 */
#define TIME_KNOWN_TO_GUARANTEE_FAMILIAR (8*24*60*60)
/** Similarly, every node with sufficient WFU is around enough to be a guard.
 */
#define WFU_TO_GUARANTEE_GUARD (0.98)

/* Thresholds for server performance: set by
 * dirserv_compute_performance_thresholds, and used by
 * generate_v2_networkstatus */

/** Any router with an uptime of at least this value is stable. */
static uint32_t stable_uptime = 0; /* start at a safe value */
/** Any router with an mtbf of at least this value is stable. */
static double stable_mtbf = 0.0;
/** If true, we have measured enough mtbf info to look at stable_mtbf rather
 * than stable_uptime. */
static int enough_mtbf_info = 0;
/** Any router with a weighted fractional uptime of at least this much might
 * be good as a guard. */
static double guard_wfu = 0.0;
/** Don't call a router a guard unless we've known about it for at least this
 * many seconds. */
static long guard_tk = 0;
/** Any router with a bandwidth at least this high is "Fast" */
static uint32_t fast_bandwidth = 0;
/** If exits can be guards, then all guards must have a bandwidth this
 * high. */
static uint32_t guard_bandwidth_including_exits = 0;
/** If exits can't be guards, then all guards must have a bandwidth this
 * high. */
static uint32_t guard_bandwidth_excluding_exits = 0;
/** Total bandwidth of all the routers we're considering. */
static uint64_t total_bandwidth = 0;
/** Total bandwidth of all the exit routers we're considering. */
static uint64_t total_exit_bandwidth = 0;

/** Helper: estimate the uptime of a router given its stated uptime and the
 * amount of time since it last stated its stated uptime. */
static INLINE long
real_uptime(const routerinfo_t *router, time_t now)
{
  if (now < router->cache_info.published_on)
    return router->uptime;
  else
    return router->uptime + (now - router->cache_info.published_on);
}

/** Return 1 if <b>router</b> is not suitable for these parameters, else 0.
 * If <b>need_uptime</b> is non-zero, we require a minimum uptime.
 * If <b>need_capacity</b> is non-zero, we require a minimum advertised
 * bandwidth.
 */
static int
dirserv_thinks_router_is_unreliable(time_t now,
                                    routerinfo_t *router,
                                    int need_uptime, int need_capacity)
{
  if (need_uptime) {
    if (!enough_mtbf_info) {
      /* XXX023 Once most authorities are on v3, we should change the rule from
       * "use uptime if we don't have mtbf data" to "don't advertise Stable on
       * v3 if we don't have enough mtbf data."  Or maybe not, since if we ever
       * hit a point where we need to reset a lot of authorities at once,
       * none of them would be in a position to declare Stable.
       */
      long uptime = real_uptime(router, now);
      if ((unsigned)uptime < stable_uptime &&
          (unsigned)uptime < UPTIME_TO_GUARANTEE_STABLE)
        return 1;
    } else {
      double mtbf =
        rep_hist_get_stability(router->cache_info.identity_digest, now);
      if (mtbf < stable_mtbf &&
          mtbf < MTBF_TO_GUARANTEE_STABLE)
        return 1;
    }
  }
  if (need_capacity) {
    uint32_t bw = router_get_advertised_bandwidth(router);
    if (bw < fast_bandwidth)
      return 1;
  }
  return 0;
}

/** Return true iff <b>router</b> should be assigned the "HSDir" flag.
 * Right now this means it advertises support for it, it has a high
 * uptime, it has a DirPort open, and it's currently considered Running.
 *
 * This function needs to be called after router-\>is_running has
 * been set.
 */
static int
dirserv_thinks_router_is_hs_dir(const routerinfo_t *router,
                                const node_t *node, time_t now)
{

  long uptime;

  /* If we haven't been running for at least
   * get_options()->MinUptimeHidServDirectoryV2 seconds, we can't
   * have accurate data telling us a relay has been up for at least
   * that long. We also want to allow a bit of slack: Reachability
   * tests aren't instant. If we haven't been running long enough,
   * trust the relay. */

  if (stats_n_seconds_working >
      get_options()->MinUptimeHidServDirectoryV2 * 1.1)
    uptime = MIN(rep_hist_get_uptime(router->cache_info.identity_digest, now),
                 real_uptime(router, now));
  else
    uptime = real_uptime(router, now);

  /* XXX We shouldn't need to check dir_port, but we do because of
   * bug 1693. In the future, once relays set wants_to_be_hs_dir
   * correctly, we can revert to only checking dir_port if router's
   * version is too old. */
  /* XXX Unfortunately, we need to keep checking dir_port until all
   * *clients* suffering from bug 2722 are obsolete.  The first version
   * to fix the bug was 0.2.2.25-alpha. */
  return (router->wants_to_be_hs_dir && router->dir_port &&
          uptime > get_options()->MinUptimeHidServDirectoryV2 &&
          node->is_running);
}

/** Look through the routerlist, the Mean Time Between Failure history, and
 * the Weighted Fractional Uptime history, and use them to set thresholds for
 * the Stable, Fast, and Guard flags.  Update the fields stable_uptime,
 * stable_mtbf, enough_mtbf_info, guard_wfu, guard_tk, fast_bandwidth,
 * guard_bandwidh_including_exits, guard_bandwidth_excluding_exits,
 * total_bandwidth, and total_exit_bandwidth.
 *
 * Also, set the is_exit flag of each router appropriately. */
static void
dirserv_compute_performance_thresholds(routerlist_t *rl)
{
  int n_active, n_active_nonexit, n_familiar;
  uint32_t *uptimes, *bandwidths, *bandwidths_excluding_exits;
  long *tks;
  double *mtbfs, *wfus;
  time_t now = time(NULL);

  /* initialize these all here, in case there are no routers */
  stable_uptime = 0;
  stable_mtbf = 0;
  fast_bandwidth = 0;
  guard_bandwidth_including_exits = 0;
  guard_bandwidth_excluding_exits = 0;
  guard_tk = 0;
  guard_wfu = 0;
  total_bandwidth = 0;
  total_exit_bandwidth = 0;

  /* Initialize arrays that will hold values for each router.  We'll
   * sort them and use that to compute thresholds. */
  n_active = n_active_nonexit = 0;
  /* Uptime for every active router. */
  uptimes = tor_malloc(sizeof(uint32_t)*smartlist_len(rl->routers));
  /* Bandwidth for every active router. */
  bandwidths = tor_malloc(sizeof(uint32_t)*smartlist_len(rl->routers));
  /* Bandwidth for every active non-exit router. */
  bandwidths_excluding_exits =
    tor_malloc(sizeof(uint32_t)*smartlist_len(rl->routers));
  /* Weighted mean time between failure for each active router. */
  mtbfs = tor_malloc(sizeof(double)*smartlist_len(rl->routers));
  /* Time-known for each active router. */
  tks = tor_malloc(sizeof(long)*smartlist_len(rl->routers));
  /* Weighted fractional uptime for each active router. */
  wfus = tor_malloc(sizeof(double)*smartlist_len(rl->routers));

  nodelist_assert_ok();

  /* Now, fill in the arrays. */
  SMARTLIST_FOREACH_BEGIN(nodelist_get_list(), node_t *, node) {
    routerinfo_t *ri = node->ri;
    if (ri && router_is_active(ri, node, now)) {
      const char *id = ri->cache_info.identity_digest;
      uint32_t bw;
      node->is_exit = (!router_exit_policy_rejects_all(ri) &&
                       exit_policy_is_general_exit(ri->exit_policy));
      uptimes[n_active] = (uint32_t)real_uptime(ri, now);
      mtbfs[n_active] = rep_hist_get_stability(id, now);
      tks  [n_active] = rep_hist_get_weighted_time_known(id, now);
      bandwidths[n_active] = bw = router_get_advertised_bandwidth(ri);
      total_bandwidth += bw;
      if (node->is_exit && !node->is_bad_exit) {
        total_exit_bandwidth += bw;
      } else {
        bandwidths_excluding_exits[n_active_nonexit] = bw;
        ++n_active_nonexit;
      }
      ++n_active;
    }
  } SMARTLIST_FOREACH_END(node);

  /* Now, compute thresholds. */
  if (n_active) {
    /* The median uptime is stable. */
    stable_uptime = median_uint32(uptimes, n_active);
    /* The median mtbf is stable, if we have enough mtbf info */
    stable_mtbf = median_double(mtbfs, n_active);
    /* The 12.5th percentile bandwidth is fast. */
    fast_bandwidth = find_nth_uint32(bandwidths, n_active, n_active/8);
    /* (Now bandwidths is sorted.) */
    if (fast_bandwidth < ROUTER_REQUIRED_MIN_BANDWIDTH/2)
      fast_bandwidth = bandwidths[n_active/4];
    guard_bandwidth_including_exits = bandwidths[(n_active-1)/2];
    guard_tk = find_nth_long(tks, n_active, n_active/8);
  }

  if (guard_tk > TIME_KNOWN_TO_GUARANTEE_FAMILIAR)
    guard_tk = TIME_KNOWN_TO_GUARANTEE_FAMILIAR;

  if (fast_bandwidth > BANDWIDTH_TO_GUARANTEE_FAST)
    fast_bandwidth = BANDWIDTH_TO_GUARANTEE_FAST;

  /* Now that we have a time-known that 7/8 routers are known longer than,
   * fill wfus with the wfu of every such "familiar" router. */
  n_familiar = 0;

  SMARTLIST_FOREACH_BEGIN(nodelist_get_list(), node_t *, node) {
      routerinfo_t *ri = node->ri;
      if (ri && router_is_active(ri, node, now)) {
        const char *id = ri->cache_info.identity_digest;
        long tk = rep_hist_get_weighted_time_known(id, now);
        if (tk < guard_tk)
          continue;
        wfus[n_familiar++] = rep_hist_get_weighted_fractional_uptime(id, now);
      }
  } SMARTLIST_FOREACH_END(node);
  if (n_familiar)
    guard_wfu = median_double(wfus, n_familiar);
  if (guard_wfu > WFU_TO_GUARANTEE_GUARD)
    guard_wfu = WFU_TO_GUARANTEE_GUARD;

  enough_mtbf_info = rep_hist_have_measured_enough_stability();

  if (n_active_nonexit) {
    guard_bandwidth_excluding_exits =
      median_uint32(bandwidths_excluding_exits, n_active_nonexit);
  }

  log(LOG_INFO, LD_DIRSERV,
      "Cutoffs: For Stable, %lu sec uptime, %lu sec MTBF. "
      "For Fast: %lu bytes/sec. "
      "For Guard: WFU %.03lf%%, time-known %lu sec, "
      "and bandwidth %lu or %lu bytes/sec. We%s have enough stability data.",
      (unsigned long)stable_uptime,
      (unsigned long)stable_mtbf,
      (unsigned long)fast_bandwidth,
      guard_wfu*100,
      (unsigned long)guard_tk,
      (unsigned long)guard_bandwidth_including_exits,
      (unsigned long)guard_bandwidth_excluding_exits,
      enough_mtbf_info ? "" : " don't ");

  tor_free(uptimes);
  tor_free(mtbfs);
  tor_free(bandwidths);
  tor_free(bandwidths_excluding_exits);
  tor_free(tks);
  tor_free(wfus);
}

/** Given a platform string as in a routerinfo_t (possibly null), return a
 * newly allocated version string for a networkstatus document, or NULL if the
 * platform doesn't give a Tor version. */
static char *
version_from_platform(const char *platform)
{
  if (platform && !strcmpstart(platform, "Tor ")) {
    const char *eos = find_whitespace(platform+4);
    if (eos && !strcmpstart(eos, " (r")) {
      /* XXXX Unify this logic with the other version extraction
       * logic in routerparse.c. */
      eos = find_whitespace(eos+1);
    }
    if (eos) {
      return tor_strndup(platform, eos-platform);
    }
  }
  return NULL;
}

/** Helper: write the router-status information in <b>rs</b> into <b>buf</b>,
 * which has at least <b>buf_len</b> free characters.  Do NUL-termination.
 * Use the same format as in network-status documents.  If <b>version</b> is
 * non-NULL, add a "v" line for the platform.  Return 0 on success, -1 on
 * failure.
 *
 * The format argument has three possible values:
 *   NS_V2 - Output an entry suitable for a V2 NS opinion document
 *   NS_V3_CONSENSUS - Output the first portion of a V3 NS consensus entry
 *   NS_V3_CONSENSUS_MICRODESC - Output the first portion of a V3 microdesc
 *        consensus entry.
 *   NS_V3_VOTE - Output a complete V3 NS vote
 *   NS_CONTROL_PORT - Output a NS document for the control port
 */
int
routerstatus_format_entry(char *buf, size_t buf_len,
                          const routerstatus_t *rs, const char *version,
                          routerstatus_format_type_t format)
{
  int r;
  char *cp;
  char *summary;

  char published[ISO_TIME_LEN+1];
  char identity64[BASE64_DIGEST_LEN+1];
  char digest64[BASE64_DIGEST_LEN+1];

  format_iso_time(published, rs->published_on);
  digest_to_base64(identity64, rs->identity_digest);
  digest_to_base64(digest64, rs->descriptor_digest);

  r = tor_snprintf(buf, buf_len,
                   "r %s %s %s%s%s %s %d %d\n",
                   rs->nickname,
                   identity64,
                   (format==NS_V3_CONSENSUS_MICRODESC)?"":digest64,
                   (format==NS_V3_CONSENSUS_MICRODESC)?"":" ",
                   published,
                   fmt_addr32(rs->addr),
                   (int)rs->or_port,
                   (int)rs->dir_port);
  if (r<0) {
    log_warn(LD_BUG, "Not enough space in buffer.");
    return -1;
  }

  /* TODO: Maybe we want to pass in what we need to build the rest of
   * this here, instead of in the caller. Then we could use the
   * networkstatus_type_t values, with an additional control port value
   * added -MP */
  if (format == NS_V3_CONSENSUS || format == NS_V3_CONSENSUS_MICRODESC)
    return 0;

  cp = buf + strlen(buf);
  /* NOTE: Whenever this list expands, be sure to increase MAX_FLAG_LINE_LEN*/
  r = tor_snprintf(cp, buf_len - (cp-buf),
                   "s%s%s%s%s%s%s%s%s%s%s%s%s%s\n",
                  /* These must stay in alphabetical order. */
                   rs->is_authority?" Authority":"",
                   rs->is_bad_directory?" BadDirectory":"",
                   rs->is_bad_exit?" BadExit":"",
                   rs->is_exit?" Exit":"",
                   rs->is_fast?" Fast":"",
                   rs->is_possible_guard?" Guard":"",
                   rs->is_hs_dir?" HSDir":"",
                   rs->is_named?" Named":"",
                   rs->is_flagged_running?" Running":"",
                   rs->is_stable?" Stable":"",
                   rs->is_unnamed?" Unnamed":"",
                   rs->is_v2_dir?" V2Dir":"",
                   rs->is_valid?" Valid":"");
  if (r<0) {
    log_warn(LD_BUG, "Not enough space in buffer.");
    return -1;
  }
  cp += strlen(cp);

  /* length of "opt v \n" */
#define V_LINE_OVERHEAD 7
  if (version && strlen(version) < MAX_V_LINE_LEN - V_LINE_OVERHEAD) {
    if (tor_snprintf(cp, buf_len - (cp-buf), "opt v %s\n", version)<0) {
      log_warn(LD_BUG, "Unable to print router version.");
      return -1;
    }
    cp += strlen(cp);
  }

  if (format != NS_V2) {
    const routerinfo_t* desc = router_get_by_id_digest(rs->identity_digest);
    uint32_t bw;

    if (format != NS_CONTROL_PORT) {
      /* Blow up more or less nicely if we didn't get anything or not the
       * thing we expected.
       */
      if (!desc) {
        char id[HEX_DIGEST_LEN+1];
        char dd[HEX_DIGEST_LEN+1];

        base16_encode(id, sizeof(id), rs->identity_digest, DIGEST_LEN);
        base16_encode(dd, sizeof(dd), rs->descriptor_digest, DIGEST_LEN);
        log_warn(LD_BUG, "Cannot get any descriptor for %s "
            "(wanted descriptor %s).",
            id, dd);
        return -1;
      };

      /* This assert can fire for the control port, because
       * it can request NS documents before all descriptors
       * have been fetched. */
      if (tor_memneq(desc->cache_info.signed_descriptor_digest,
            rs->descriptor_digest,
            DIGEST_LEN)) {
        char rl_d[HEX_DIGEST_LEN+1];
        char rs_d[HEX_DIGEST_LEN+1];
        char id[HEX_DIGEST_LEN+1];

        base16_encode(rl_d, sizeof(rl_d),
            desc->cache_info.signed_descriptor_digest, DIGEST_LEN);
        base16_encode(rs_d, sizeof(rs_d), rs->descriptor_digest, DIGEST_LEN);
        base16_encode(id, sizeof(id), rs->identity_digest, DIGEST_LEN);
        log_err(LD_BUG, "descriptor digest in routerlist does not match "
            "the one in routerstatus: %s vs %s "
            "(router %s)\n",
            rl_d, rs_d, id);

        tor_assert(tor_memeq(desc->cache_info.signed_descriptor_digest,
              rs->descriptor_digest,
              DIGEST_LEN));
      };
    }

    if (format == NS_CONTROL_PORT && rs->has_bandwidth) {
      bw = rs->bandwidth;
    } else {
      tor_assert(desc);
      bw = router_get_advertised_bandwidth_capped(desc) / 1000;
    }
    r = tor_snprintf(cp, buf_len - (cp-buf),
                     "w Bandwidth=%d\n", bw);

    if (r<0) {
      log_warn(LD_BUG, "Not enough space in buffer.");
      return -1;
    }
    cp += strlen(cp);
    if (format == NS_V3_VOTE && rs->has_measured_bw) {
      *--cp = '\0'; /* Kill "\n" */
      r = tor_snprintf(cp, buf_len - (cp-buf),
                       " Measured=%d\n", rs->measured_bw);
      if (r<0) {
        log_warn(LD_BUG, "Not enough space in buffer for weight line.");
        return -1;
      }
      cp += strlen(cp);
    }

    if (desc) {
      summary = policy_summarize(desc->exit_policy);
      r = tor_snprintf(cp, buf_len - (cp-buf), "p %s\n", summary);
      if (r<0) {
        log_warn(LD_BUG, "Not enough space in buffer.");
        tor_free(summary);
        return -1;
      }
      cp += strlen(cp);
      tor_free(summary);
    }
  }

  return 0;
}

/** Helper for sorting: compares two routerinfos first by address, and then by
 * descending order of "usefulness".  (An authority is more useful than a
 * non-authority; a running router is more useful than a non-running router;
 * and a router with more bandwidth is more useful than one with less.)
 **/
static int
_compare_routerinfo_by_ip_and_bw(const void **a, const void **b)
{
  routerinfo_t *first = *(routerinfo_t **)a, *second = *(routerinfo_t **)b;
  int first_is_auth, second_is_auth;
  uint32_t bw_first, bw_second;
  const node_t *node_first, *node_second;
  int first_is_running, second_is_running;

  /* we return -1 if first should appear before second... that is,
   * if first is a better router. */
  if (first->addr < second->addr)
    return -1;
  else if (first->addr > second->addr)
    return 1;

  /* Potentially, this next bit could cause k n lg n memcmp calls.  But in
   * reality, we will almost never get here, since addresses will usually be
   * different. */

  first_is_auth =
    router_digest_is_trusted_dir(first->cache_info.identity_digest);
  second_is_auth =
    router_digest_is_trusted_dir(second->cache_info.identity_digest);

  if (first_is_auth && !second_is_auth)
    return -1;
  else if (!first_is_auth && second_is_auth)
    return 1;

  node_first = node_get_by_id(first->cache_info.identity_digest);
  node_second = node_get_by_id(second->cache_info.identity_digest);
  first_is_running = node_first && node_first->is_running;
  second_is_running = node_second && node_second->is_running;

  if (first_is_running && !second_is_running)
    return -1;
  else if (!first_is_running && second_is_running)
    return 1;

  bw_first = router_get_advertised_bandwidth(first);
  bw_second = router_get_advertised_bandwidth(second);

  if (bw_first > bw_second)
     return -1;
  else if (bw_first < bw_second)
    return 1;

  /* They're equal! Compare by identity digest, so there's a
   * deterministic order and we avoid flapping. */
  return fast_memcmp(first->cache_info.identity_digest,
                     second->cache_info.identity_digest,
                     DIGEST_LEN);
}

/** Given a list of routerinfo_t in <b>routers</b>, return a new digestmap_t
 * whose keys are the identity digests of those routers that we're going to
 * exclude for Sybil-like appearance. */
static digestmap_t *
get_possible_sybil_list(const smartlist_t *routers)
{
  or_options_t *options = get_options();
  digestmap_t *omit_as_sybil;
  smartlist_t *routers_by_ip = smartlist_create();
  uint32_t last_addr;
  int addr_count;
  /* Allow at most this number of Tor servers on a single IP address, ... */
  int max_with_same_addr = options->AuthDirMaxServersPerAddr;
  /* ... unless it's a directory authority, in which case allow more. */
  int max_with_same_addr_on_authority = options->AuthDirMaxServersPerAuthAddr;
  if (max_with_same_addr <= 0)
    max_with_same_addr = INT_MAX;
  if (max_with_same_addr_on_authority <= 0)
    max_with_same_addr_on_authority = INT_MAX;

  smartlist_add_all(routers_by_ip, routers);
  smartlist_sort(routers_by_ip, _compare_routerinfo_by_ip_and_bw);
  omit_as_sybil = digestmap_new();

  last_addr = 0;
  addr_count = 0;
  SMARTLIST_FOREACH(routers_by_ip, routerinfo_t *, ri,
    {
      if (last_addr != ri->addr) {
        last_addr = ri->addr;
        addr_count = 1;
      } else if (++addr_count > max_with_same_addr) {
        if (!router_addr_is_trusted_dir(ri->addr) ||
            addr_count > max_with_same_addr_on_authority)
          digestmap_set(omit_as_sybil, ri->cache_info.identity_digest, ri);
      }
    });

  smartlist_free(routers_by_ip);
  return omit_as_sybil;
}

/** Extract status information from <b>ri</b> and from other authority
 * functions and store it in <b>rs</b>>.  If <b>naming</b>, consider setting
 * the named flag in <b>rs</b>.
 *
 * We assume that ri-\>is_running has already been set, e.g. by
 *   dirserv_set_router_is_running(ri, now);
 */
void
set_routerstatus_from_routerinfo(routerstatus_t *rs,
                                 node_t *node,
                                 routerinfo_t *ri,
                                 time_t now,
                                 int naming, int listbadexits,
                                 int listbaddirs)
{
  int unstable_version =
    !tor_version_as_new_as(ri->platform,"0.1.1.16-rc-cvs");
  memset(rs, 0, sizeof(routerstatus_t));

  rs->is_authority =
    router_digest_is_trusted_dir(ri->cache_info.identity_digest);

  /* Already set by compute_performance_thresholds. */
  rs->is_exit = node->is_exit;
  rs->is_stable = node->is_stable =
    router_is_active(ri, node, now) &&
    !dirserv_thinks_router_is_unreliable(now, ri, 1, 0) &&
    !unstable_version;
  rs->is_fast = node->is_fast =
    router_is_active(ri, node, now) &&
    !dirserv_thinks_router_is_unreliable(now, ri, 0, 1);
  rs->is_flagged_running = node->is_running; /* computed above */

  if (naming) {
    uint32_t name_status = dirserv_get_name_status(
                                              node->identity, ri->nickname);
    rs->is_named = (naming && (name_status & FP_NAMED)) ? 1 : 0;
    rs->is_unnamed = (naming && (name_status & FP_UNNAMED)) ? 1 : 0;
  }
  rs->is_valid = node->is_valid;

  if (node->is_fast &&
      (router_get_advertised_bandwidth(ri) >= BANDWIDTH_TO_GUARANTEE_GUARD ||
       router_get_advertised_bandwidth(ri) >=
                              MIN(guard_bandwidth_including_exits,
                                  guard_bandwidth_excluding_exits))) {
    long tk = rep_hist_get_weighted_time_known(node->identity, now);
    double wfu = rep_hist_get_weighted_fractional_uptime(node->identity, now);
    rs->is_possible_guard = (wfu >= guard_wfu && tk >= guard_tk) ? 1 : 0;
  } else {
    rs->is_possible_guard = 0;
  }
  rs->is_bad_directory = listbaddirs && node->is_bad_directory;
  rs->is_bad_exit = listbadexits && node->is_bad_exit;
  node->is_hs_dir = dirserv_thinks_router_is_hs_dir(ri, node, now);
  rs->is_hs_dir = node->is_hs_dir;
  rs->is_v2_dir = ri->dir_port != 0;

  if (!strcasecmp(ri->nickname, UNNAMED_ROUTER_NICKNAME))
    rs->is_named = rs->is_unnamed = 0;

  rs->published_on = ri->cache_info.published_on;
  memcpy(rs->identity_digest, node->identity, DIGEST_LEN);
  memcpy(rs->descriptor_digest, ri->cache_info.signed_descriptor_digest,
         DIGEST_LEN);
  rs->addr = ri->addr;
  strlcpy(rs->nickname, ri->nickname, sizeof(rs->nickname));
  rs->or_port = ri->or_port;
  rs->dir_port = ri->dir_port;
}

/** Routerstatus <b>rs</b> is part of a group of routers that are on
 * too narrow an IP-space. Clear out its flags: we don't want people
 * using it.
 */
static void
clear_status_flags_on_sybil(routerstatus_t *rs)
{
  rs->is_authority = rs->is_exit = rs->is_stable = rs->is_fast =
    rs->is_flagged_running = rs->is_named = rs->is_valid = rs->is_v2_dir =
    rs->is_hs_dir = rs->is_possible_guard = rs->is_bad_exit =
    rs->is_bad_directory = 0;
  /* FFFF we might want some mechanism to check later on if we
   * missed zeroing any flags: it's easy to add a new flag but
   * forget to add it to this clause. */
}

/**
 * Helper function to parse out a line in the measured bandwidth file
 * into a measured_bw_line_t output structure. Returns -1 on failure
 * or 0 on success.
 */
int
measured_bw_line_parse(measured_bw_line_t *out, const char *orig_line)
{
  char *line = tor_strdup(orig_line);
  char *cp = line;
  int got_bw = 0;
  int got_node_id = 0;
  char *strtok_state; /* lame sauce d'jour */
  cp = tor_strtok_r(cp, " \t", &strtok_state);

  if (!cp) {
    log_warn(LD_DIRSERV, "Invalid line in bandwidth file: %s",
             escaped(orig_line));
    tor_free(line);
    return -1;
  }

  if (orig_line[strlen(orig_line)-1] != '\n') {
    log_warn(LD_DIRSERV, "Incomplete line in bandwidth file: %s",
             escaped(orig_line));
    tor_free(line);
    return -1;
  }

  do {
    if (strcmpstart(cp, "bw=") == 0) {
      int parse_ok = 0;
      char *endptr;
      if (got_bw) {
        log_warn(LD_DIRSERV, "Double bw= in bandwidth file line: %s",
                 escaped(orig_line));
        tor_free(line);
        return -1;
      }
      cp+=strlen("bw=");

      out->bw = tor_parse_long(cp, 0, 0, LONG_MAX, &parse_ok, &endptr);
      if (!parse_ok || (*endptr && !TOR_ISSPACE(*endptr))) {
        log_warn(LD_DIRSERV, "Invalid bandwidth in bandwidth file line: %s",
                 escaped(orig_line));
        tor_free(line);
        return -1;
      }
      got_bw=1;
    } else if (strcmpstart(cp, "node_id=$") == 0) {
      if (got_node_id) {
        log_warn(LD_DIRSERV, "Double node_id= in bandwidth file line: %s",
                 escaped(orig_line));
        tor_free(line);
        return -1;
      }
      cp+=strlen("node_id=$");

      if (strlen(cp) != HEX_DIGEST_LEN ||
          base16_decode(out->node_id, DIGEST_LEN, cp, HEX_DIGEST_LEN)) {
        log_warn(LD_DIRSERV, "Invalid node_id in bandwidth file line: %s",
                 escaped(orig_line));
        tor_free(line);
        return -1;
      }
      strncpy(out->node_hex, cp, sizeof(out->node_hex));
      got_node_id=1;
    }
  } while ((cp = tor_strtok_r(NULL, " \t", &strtok_state)));

  if (got_bw && got_node_id) {
    tor_free(line);
    return 0;
  } else {
    log_warn(LD_DIRSERV, "Incomplete line in bandwidth file: %s",
             escaped(orig_line));
    tor_free(line);
    return -1;
  }
}

/**
 * Helper function to apply a parsed measurement line to a list
 * of bandwidth statuses. Returns true if a line is found,
 * false otherwise.
 */
int
measured_bw_line_apply(measured_bw_line_t *parsed_line,
                       smartlist_t *routerstatuses)
{
  routerstatus_t *rs = NULL;
  if (!routerstatuses)
    return 0;

  rs = smartlist_bsearch(routerstatuses, parsed_line->node_id,
                         compare_digest_to_routerstatus_entry);

  if (rs) {
    rs->has_measured_bw = 1;
    rs->measured_bw = (uint32_t)parsed_line->bw;
  } else {
    log_info(LD_DIRSERV, "Node ID %s not found in routerstatus list",
             parsed_line->node_hex);
  }

  return rs != NULL;
}

/**
 * Read the measured bandwidth file and apply it to the list of
 * routerstatuses. Returns -1 on error, 0 otherwise.
 */
int
dirserv_read_measured_bandwidths(const char *from_file,
                                 smartlist_t *routerstatuses)
{
  char line[256];
  FILE *fp = tor_fopen_cloexec(from_file, "r");
  int applied_lines = 0;
  time_t file_time;
  int ok;
  if (fp == NULL) {
    log_warn(LD_CONFIG, "Can't open bandwidth file at configured location: %s",
             from_file);
    return -1;
  }

  if (!fgets(line, sizeof(line), fp)
          || !strlen(line) || line[strlen(line)-1] != '\n') {
    log_warn(LD_DIRSERV, "Long or truncated time in bandwidth file: %s",
             escaped(line));
    fclose(fp);
    return -1;
  }

  line[strlen(line)-1] = '\0';
  file_time = tor_parse_ulong(line, 10, 0, ULONG_MAX, &ok, NULL);
  if (!ok) {
    log_warn(LD_DIRSERV, "Non-integer time in bandwidth file: %s",
             escaped(line));
    fclose(fp);
    return -1;
  }

  if ((time(NULL) - file_time) > MAX_MEASUREMENT_AGE) {
    log_warn(LD_DIRSERV, "Bandwidth measurement file stale. Age: %u",
             (unsigned)(time(NULL) - file_time));
    fclose(fp);
    return -1;
  }

  if (routerstatuses)
    smartlist_sort(routerstatuses, compare_routerstatus_entries);

  while (!feof(fp)) {
    measured_bw_line_t parsed_line;
    if (fgets(line, sizeof(line), fp) && strlen(line)) {
      if (measured_bw_line_parse(&parsed_line, line) != -1) {
        if (measured_bw_line_apply(&parsed_line, routerstatuses) > 0)
          applied_lines++;
      }
    }
  }

  fclose(fp);
  log_info(LD_DIRSERV,
           "Bandwidth measurement file successfully read. "
           "Applied %d measurements.", applied_lines);
  return 0;
}

/** Return a new networkstatus_t* containing our current opinion. (For v3
 * authorities) */
networkstatus_t *
dirserv_generate_networkstatus_vote_obj(crypto_pk_env_t *private_key,
                                        authority_cert_t *cert)
{
  or_options_t *options = get_options();
  networkstatus_t *v3_out = NULL;
  uint32_t addr;
  char *hostname = NULL, *client_versions = NULL, *server_versions = NULL;
  const char *contact;
  smartlist_t *routers, *routerstatuses;
  char identity_digest[DIGEST_LEN];
  char signing_key_digest[DIGEST_LEN];
  int naming = options->NamingAuthoritativeDir;
  int listbadexits = options->AuthDirListBadExits;
  int listbaddirs = options->AuthDirListBadDirs;
  routerlist_t *rl = router_get_routerlist();
  time_t now = time(NULL);
  time_t cutoff = now - ROUTER_MAX_AGE_TO_PUBLISH;
  networkstatus_voter_info_t *voter = NULL;
  vote_timing_t timing;
  digestmap_t *omit_as_sybil = NULL;
  const int vote_on_reachability = running_long_enough_to_decide_unreachable();
  smartlist_t *microdescriptors = NULL;

  tor_assert(private_key);
  tor_assert(cert);

  if (resolve_my_address(LOG_WARN, options, &addr, &hostname)<0) {
    log_warn(LD_NET, "Couldn't resolve my hostname");
    return NULL;
  }
  if (!strchr(hostname, '.')) {
    tor_free(hostname);
    hostname = tor_dup_ip(addr);
  }
  if (crypto_pk_get_digest(private_key, signing_key_digest)<0) {
    log_err(LD_BUG, "Error computing signing key digest");
    return NULL;
  }
  if (crypto_pk_get_digest(cert->identity_key, identity_digest)<0) {
    log_err(LD_BUG, "Error computing identity key digest");
    return NULL;
  }

  if (options->VersioningAuthoritativeDir) {
    client_versions = format_versions_list(options->RecommendedClientVersions);
    server_versions = format_versions_list(options->RecommendedServerVersions);
  }

  contact = get_options()->ContactInfo;
  if (!contact)
    contact = "(none)";

  /* precompute this part, since we need it to decide what "stable"
   * means. */
  SMARTLIST_FOREACH(rl->routers, routerinfo_t *, ri, {
    dirserv_set_router_is_running(ri, now);
  });

  dirserv_compute_performance_thresholds(rl);

  routers = smartlist_create();
  smartlist_add_all(routers, rl->routers);
  routers_sort_by_identity(routers);
  omit_as_sybil = get_possible_sybil_list(routers);

  routerstatuses = smartlist_create();
  microdescriptors = smartlist_create();

  SMARTLIST_FOREACH_BEGIN(routers, routerinfo_t *, ri) {
    if (ri->cache_info.published_on >= cutoff) {
      routerstatus_t *rs;
      vote_routerstatus_t *vrs;
      microdesc_t *md;
      node_t *node = node_get_mutable_by_id(ri->cache_info.identity_digest);
      if (!node)
        continue;

      vrs = tor_malloc_zero(sizeof(vote_routerstatus_t));
      rs = &vrs->status;
      set_routerstatus_from_routerinfo(rs, node, ri, now,
                                       naming, listbadexits, listbaddirs);

      if (digestmap_get(omit_as_sybil, ri->cache_info.identity_digest))
        clear_status_flags_on_sybil(rs);

      if (!vote_on_reachability)
        rs->is_flagged_running = 0;

      vrs->version = version_from_platform(ri->platform);
      md = dirvote_create_microdescriptor(ri);
      if (md) {
        char buf[128];
        vote_microdesc_hash_t *h;
        dirvote_format_microdesc_vote_line(buf, sizeof(buf), md);
        h = tor_malloc(sizeof(vote_microdesc_hash_t));
        h->microdesc_hash_line = tor_strdup(buf);
        h->next = NULL;
        vrs->microdesc = h;
        md->last_listed = now;
        smartlist_add(microdescriptors, md);
      }

      smartlist_add(routerstatuses, vrs);
    }
  } SMARTLIST_FOREACH_END(ri);

  {
    smartlist_t *added =
      microdescs_add_list_to_cache(get_microdesc_cache(),
                                   microdescriptors, SAVED_NOWHERE, 0);
    smartlist_free(added);
    smartlist_free(microdescriptors);
  }

  smartlist_free(routers);
  digestmap_free(omit_as_sybil, NULL);

  if (options->V3BandwidthsFile) {
    dirserv_read_measured_bandwidths(options->V3BandwidthsFile,
                                     routerstatuses);
  }

  v3_out = tor_malloc_zero(sizeof(networkstatus_t));

  v3_out->type = NS_TYPE_VOTE;
  dirvote_get_preferred_voting_intervals(&timing);
  v3_out->published = now;
  {
    char tbuf[ISO_TIME_LEN+1];
    networkstatus_t *current_consensus =
      networkstatus_get_live_consensus(now);
    long last_consensus_interval; /* only used to pick a valid_after */
    if (current_consensus)
      last_consensus_interval = current_consensus->fresh_until -
        current_consensus->valid_after;
    else
      last_consensus_interval = options->TestingV3AuthInitialVotingInterval;
    v3_out->valid_after =
      dirvote_get_start_of_next_interval(now, (int)last_consensus_interval);
    format_iso_time(tbuf, v3_out->valid_after);
    log_notice(LD_DIR,"Choosing valid-after time in vote as %s: "
               "consensus_set=%d, last_interval=%d",
               tbuf, current_consensus?1:0, (int)last_consensus_interval);
  }
  v3_out->fresh_until = v3_out->valid_after + timing.vote_interval;
  v3_out->valid_until = v3_out->valid_after +
    (timing.vote_interval * timing.n_intervals_valid);
  v3_out->vote_seconds = timing.vote_delay;
  v3_out->dist_seconds = timing.dist_delay;
  tor_assert(v3_out->vote_seconds > 0);
  tor_assert(v3_out->dist_seconds > 0);
  tor_assert(timing.n_intervals_valid > 0);

  v3_out->client_versions = client_versions;
  v3_out->server_versions = server_versions;
  v3_out->known_flags = smartlist_create();
  smartlist_split_string(v3_out->known_flags,
                "Authority Exit Fast Guard HSDir Stable V2Dir Valid",
                0, SPLIT_SKIP_SPACE|SPLIT_IGNORE_BLANK, 0);
  if (vote_on_reachability)
    smartlist_add(v3_out->known_flags, tor_strdup("Running"));
  if (listbaddirs)
    smartlist_add(v3_out->known_flags, tor_strdup("BadDirectory"));
  if (listbadexits)
    smartlist_add(v3_out->known_flags, tor_strdup("BadExit"));
  if (naming) {
    smartlist_add(v3_out->known_flags, tor_strdup("Named"));
    smartlist_add(v3_out->known_flags, tor_strdup("Unnamed"));
  }
  smartlist_sort_strings(v3_out->known_flags);

  if (options->ConsensusParams) {
    v3_out->net_params = smartlist_create();
    smartlist_split_string(v3_out->net_params,
                           options->ConsensusParams, NULL, 0, 0);
    smartlist_sort_strings(v3_out->net_params);
  }

  voter = tor_malloc_zero(sizeof(networkstatus_voter_info_t));
  voter->nickname = tor_strdup(options->Nickname);
  memcpy(voter->identity_digest, identity_digest, DIGEST_LEN);
  voter->sigs = smartlist_create();
  voter->address = hostname;
  voter->addr = addr;
  voter->dir_port = router_get_advertised_dir_port(options);
  voter->or_port = router_get_advertised_or_port(options);
  voter->contact = tor_strdup(contact);
  if (options->V3AuthUseLegacyKey) {
    authority_cert_t *c = get_my_v3_legacy_cert();
    if (c) {
      if (crypto_pk_get_digest(c->identity_key, voter->legacy_id_digest)) {
        log_warn(LD_BUG, "Unable to compute digest of legacy v3 identity key");
        memset(voter->legacy_id_digest, 0, DIGEST_LEN);
      }
    }
  }

  v3_out->voters = smartlist_create();
  smartlist_add(v3_out->voters, voter);
  v3_out->cert = authority_cert_dup(cert);
  v3_out->routerstatus_list = routerstatuses;
  /* Note: networkstatus_digest is unset; it won't get set until we actually
   * format the vote. */

  return v3_out;
}

/** For v2 authoritative directories only: Replace the contents of
 * <b>the_v2_networkstatus</b> with a newly generated network status
 * object.  */
static cached_dir_t *
generate_v2_networkstatus_opinion(void)
{
  cached_dir_t *r = NULL;
  size_t len, identity_pkey_len;
  char *status = NULL, *client_versions = NULL, *server_versions = NULL,
    *identity_pkey = NULL, *hostname = NULL;
  char *outp, *endp;
  or_options_t *options = get_options();
  char fingerprint[FINGERPRINT_LEN+1];
  char published[ISO_TIME_LEN+1];
  char digest[DIGEST_LEN];
  uint32_t addr;
  crypto_pk_env_t *private_key;
  routerlist_t *rl = router_get_routerlist();
  time_t now = time(NULL);
  time_t cutoff = now - ROUTER_MAX_AGE_TO_PUBLISH;
  int naming = options->NamingAuthoritativeDir;
  int versioning = options->VersioningAuthoritativeDir;
  int listbaddirs = options->AuthDirListBadDirs;
  int listbadexits = options->AuthDirListBadExits;
  const char *contact;
  char *version_lines = NULL;
  smartlist_t *routers = NULL;
  digestmap_t *omit_as_sybil = NULL;

  private_key = get_server_identity_key();

  if (resolve_my_address(LOG_WARN, options, &addr, &hostname)<0) {
    log_warn(LD_NET, "Couldn't resolve my hostname");
    goto done;
  }

  format_iso_time(published, now);

  client_versions = format_versions_list(options->RecommendedClientVersions);
  server_versions = format_versions_list(options->RecommendedServerVersions);

  if (crypto_pk_write_public_key_to_string(private_key, &identity_pkey,
                                           &identity_pkey_len)<0) {
    log_warn(LD_BUG,"Writing public key to string failed.");
    goto done;
  }

  if (crypto_pk_get_fingerprint(private_key, fingerprint, 0)<0) {
    log_err(LD_BUG, "Error computing fingerprint");
    goto done;
  }

  contact = get_options()->ContactInfo;
  if (!contact)
    contact = "(none)";

  if (versioning) {
    size_t v_len = 64+strlen(client_versions)+strlen(server_versions);
    version_lines = tor_malloc(v_len);
    tor_snprintf(version_lines, v_len,
                 "client-versions %s\nserver-versions %s\n",
                 client_versions, server_versions);
  } else {
    version_lines = tor_strdup("");
  }

  len = 4096+strlen(client_versions)+strlen(server_versions);
  len += identity_pkey_len*2;
  len += (RS_ENTRY_LEN)*smartlist_len(rl->routers);

  status = tor_malloc(len);
  tor_snprintf(status, len,
               "network-status-version 2\n"
               "dir-source %s %s %d\n"
               "fingerprint %s\n"
               "contact %s\n"
               "published %s\n"
               "dir-options%s%s%s%s\n"
               "%s" /* client version line, server version line. */
               "dir-signing-key\n%s",
<<<<<<< HEAD
               hostname, fmt_addr32(addr), (int)options->DirPort,
=======
               hostname, ipaddr, (int)router_get_advertised_dir_port(options),
>>>>>>> 5f2a1a7b
               fingerprint,
               contact,
               published,
               naming ? " Names" : "",
               listbaddirs ? " BadDirectories" : "",
               listbadexits ? " BadExits" : "",
               versioning ? " Versions" : "",
               version_lines,
               identity_pkey);
  outp = status + strlen(status);
  endp = status + len;

  /* precompute this part, since we need it to decide what "stable"
   * means. */
  SMARTLIST_FOREACH(rl->routers, routerinfo_t *, ri, {
    dirserv_set_router_is_running(ri, now);
  });

  dirserv_compute_performance_thresholds(rl);

  routers = smartlist_create();
  smartlist_add_all(routers, rl->routers);
  routers_sort_by_identity(routers);

  omit_as_sybil = get_possible_sybil_list(routers);

  SMARTLIST_FOREACH(routers, routerinfo_t *, ri, {
    if (ri->cache_info.published_on >= cutoff) {
      routerstatus_t rs;
      char *version = version_from_platform(ri->platform);
      node_t *node = node_get_mutable_by_id(ri->cache_info.identity_digest);
      if (!node) {
        tor_free(version);
        continue;
      }
      set_routerstatus_from_routerinfo(&rs, node, ri, now,
                                       naming, listbadexits, listbaddirs);

      if (digestmap_get(omit_as_sybil, ri->cache_info.identity_digest))
        clear_status_flags_on_sybil(&rs);

      if (routerstatus_format_entry(outp, endp-outp, &rs, version, NS_V2)) {
        log_warn(LD_BUG, "Unable to print router status.");
        tor_free(version);
        goto done;
      }
      tor_free(version);
      outp += strlen(outp);
    }
  });

  if (tor_snprintf(outp, endp-outp, "directory-signature %s\n",
                   get_options()->Nickname)<0) {
    log_warn(LD_BUG, "Unable to write signature line.");
    goto done;
  }
  if (router_get_networkstatus_v2_hash(status, digest)<0) {
    log_warn(LD_BUG, "Unable to hash network status");
    goto done;
  }
  outp += strlen(outp);

  note_crypto_pk_op(SIGN_DIR);
  if (router_append_dirobj_signature(outp,endp-outp,digest,DIGEST_LEN,
                                     private_key)<0) {
    log_warn(LD_BUG, "Unable to sign router status.");
    goto done;
  }

  {
    networkstatus_v2_t *ns;
    if (!(ns = networkstatus_v2_parse_from_string(status))) {
      log_err(LD_BUG,"Generated a networkstatus we couldn't parse.");
      goto done;
    }
    networkstatus_v2_free(ns);
  }

  {
    cached_dir_t **ns_ptr = &the_v2_networkstatus;
    if (*ns_ptr)
      cached_dir_decref(*ns_ptr);
    *ns_ptr = new_cached_dir(status, now);
    status = NULL; /* So it doesn't get double-freed. */
    the_v2_networkstatus_is_dirty = 0;
    router_set_networkstatus_v2((*ns_ptr)->dir, now, NS_GENERATED, NULL);
    r = *ns_ptr;
  }

 done:
  tor_free(client_versions);
  tor_free(server_versions);
  tor_free(version_lines);
  tor_free(status);
  tor_free(hostname);
  tor_free(identity_pkey);
  smartlist_free(routers);
  digestmap_free(omit_as_sybil, NULL);
  return r;
}

/** Given the portion of a networkstatus request URL after "tor/status/" in
 * <b>key</b>, append to <b>result</b> the digests of the identity keys of the
 * networkstatus objects that the client has requested. */
void
dirserv_get_networkstatus_v2_fingerprints(smartlist_t *result,
                                          const char *key)
{
  tor_assert(result);

  if (!cached_v2_networkstatus)
    cached_v2_networkstatus = digestmap_new();

  if (should_generate_v2_networkstatus())
    generate_v2_networkstatus_opinion();

  if (!strcmp(key,"authority")) {
    if (authdir_mode_v2(get_options())) {
      const routerinfo_t *me = router_get_my_routerinfo();
      if (me)
        smartlist_add(result,
                      tor_memdup(me->cache_info.identity_digest, DIGEST_LEN));
    }
  } else if (!strcmp(key, "all")) {
    if (digestmap_size(cached_v2_networkstatus)) {
      digestmap_iter_t *iter;
      iter = digestmap_iter_init(cached_v2_networkstatus);
      while (!digestmap_iter_done(iter)) {
        const char *ident;
        void *val;
        digestmap_iter_get(iter, &ident, &val);
        smartlist_add(result, tor_memdup(ident, DIGEST_LEN));
        iter = digestmap_iter_next(cached_v2_networkstatus, iter);
      }
    } else {
      SMARTLIST_FOREACH(router_get_trusted_dir_servers(),
                  trusted_dir_server_t *, ds,
                  if (ds->type & V2_DIRINFO)
                    smartlist_add(result, tor_memdup(ds->digest, DIGEST_LEN)));
    }
    smartlist_sort_digests(result);
    if (smartlist_len(result) == 0)
      log_info(LD_DIRSERV,
               "Client requested 'all' network status objects; we have none.");
  } else if (!strcmpstart(key, "fp/")) {
    dir_split_resource_into_fingerprints(key+3, result, NULL,
                                         DSR_HEX|DSR_SORT_UNIQ);
  }
}

/** Look for a network status object as specified by <b>key</b>, which should
 * be either "authority" (to find a network status generated by us), a hex
 * identity digest (to find a network status generated by given directory), or
 * "all" (to return all the v2 network status objects we have).
 */
void
dirserv_get_networkstatus_v2(smartlist_t *result,
                             const char *key)
{
  cached_dir_t *cached;
  smartlist_t *fingerprints = smartlist_create();
  tor_assert(result);

  if (!cached_v2_networkstatus)
    cached_v2_networkstatus = digestmap_new();

  dirserv_get_networkstatus_v2_fingerprints(fingerprints, key);
  SMARTLIST_FOREACH(fingerprints, const char *, fp,
    {
      if (router_digest_is_me(fp) && should_generate_v2_networkstatus())
        generate_v2_networkstatus_opinion();
      cached = digestmap_get(cached_v2_networkstatus, fp);
      if (cached) {
        smartlist_add(result, cached);
      } else {
        char hexbuf[HEX_DIGEST_LEN+1];
        base16_encode(hexbuf, sizeof(hexbuf), fp, DIGEST_LEN);
        log_info(LD_DIRSERV, "Don't know about any network status with "
                 "fingerprint '%s'", hexbuf);
      }
    });
  SMARTLIST_FOREACH(fingerprints, char *, cp, tor_free(cp));
  smartlist_free(fingerprints);
}

/** As dirserv_get_routerdescs(), but instead of getting signed_descriptor_t
 * pointers, adds copies of digests to fps_out, and doesn't use the
 * /tor/server/ prefix.  For a /d/ request, adds descriptor digests; for other
 * requests, adds identity digests.
 */
int
dirserv_get_routerdesc_fingerprints(smartlist_t *fps_out, const char *key,
                                    const char **msg, int for_unencrypted_conn,
                                    int is_extrainfo)
{
  int by_id = 1;
  *msg = NULL;

  if (!strcmp(key, "all")) {
    routerlist_t *rl = router_get_routerlist();
    SMARTLIST_FOREACH(rl->routers, routerinfo_t *, r,
                      smartlist_add(fps_out,
                      tor_memdup(r->cache_info.identity_digest, DIGEST_LEN)));
    /* Treat "all" requests as if they were unencrypted */
    for_unencrypted_conn = 1;
  } else if (!strcmp(key, "authority")) {
    const routerinfo_t *ri = router_get_my_routerinfo();
    if (ri)
      smartlist_add(fps_out,
                    tor_memdup(ri->cache_info.identity_digest, DIGEST_LEN));
  } else if (!strcmpstart(key, "d/")) {
    by_id = 0;
    key += strlen("d/");
    dir_split_resource_into_fingerprints(key, fps_out, NULL,
                                         DSR_HEX|DSR_SORT_UNIQ);
  } else if (!strcmpstart(key, "fp/")) {
    key += strlen("fp/");
    dir_split_resource_into_fingerprints(key, fps_out, NULL,
                                         DSR_HEX|DSR_SORT_UNIQ);
  } else {
    *msg = "Key not recognized";
    return -1;
  }

  if (for_unencrypted_conn) {
    /* Remove anything that insists it not be sent unencrypted. */
    SMARTLIST_FOREACH_BEGIN(fps_out, char *, cp) {
        const signed_descriptor_t *sd;
        if (by_id)
          sd = get_signed_descriptor_by_fp(cp,is_extrainfo,0);
        else if (is_extrainfo)
          sd = extrainfo_get_by_descriptor_digest(cp);
        else
          sd = router_get_by_descriptor_digest(cp);
        if (sd && !sd->send_unencrypted) {
          tor_free(cp);
          SMARTLIST_DEL_CURRENT(fps_out, cp);
        }
    } SMARTLIST_FOREACH_END(cp);
  }

  if (!smartlist_len(fps_out)) {
    *msg = "Servers unavailable";
    return -1;
  }
  return 0;
}

/** Add a signed_descriptor_t to <b>descs_out</b> for each router matching
 * <b>key</b>.  The key should be either
 *   - "/tor/server/authority" for our own routerinfo;
 *   - "/tor/server/all" for all the routerinfos we have, concatenated;
 *   - "/tor/server/fp/FP" where FP is a plus-separated sequence of
 *     hex identity digests; or
 *   - "/tor/server/d/D" where D is a plus-separated sequence
 *     of server descriptor digests, in hex.
 *
 * Return 0 if we found some matching descriptors, or -1 if we do not
 * have any descriptors, no matching descriptors, or if we did not
 * recognize the key (URL).
 * If -1 is returned *<b>msg</b> will be set to an appropriate error
 * message.
 *
 * XXXX rename this function.  It's only called from the controller.
 * XXXX in fact, refactor this function, merging as much as possible.
 */
int
dirserv_get_routerdescs(smartlist_t *descs_out, const char *key,
                        const char **msg)
{
  *msg = NULL;

  if (!strcmp(key, "/tor/server/all")) {
    routerlist_t *rl = router_get_routerlist();
    SMARTLIST_FOREACH(rl->routers, routerinfo_t *, r,
                      smartlist_add(descs_out, &(r->cache_info)));
  } else if (!strcmp(key, "/tor/server/authority")) {
    const routerinfo_t *ri = router_get_my_routerinfo();
    if (ri)
      smartlist_add(descs_out, (void*) &(ri->cache_info));
  } else if (!strcmpstart(key, "/tor/server/d/")) {
    smartlist_t *digests = smartlist_create();
    key += strlen("/tor/server/d/");
    dir_split_resource_into_fingerprints(key, digests, NULL,
                                         DSR_HEX|DSR_SORT_UNIQ);
    SMARTLIST_FOREACH(digests, const char *, d,
       {
         signed_descriptor_t *sd = router_get_by_descriptor_digest(d);
         if (sd)
           smartlist_add(descs_out,sd);
       });
    SMARTLIST_FOREACH(digests, char *, d, tor_free(d));
    smartlist_free(digests);
  } else if (!strcmpstart(key, "/tor/server/fp/")) {
    smartlist_t *digests = smartlist_create();
    time_t cutoff = time(NULL) - ROUTER_MAX_AGE_TO_PUBLISH;
    key += strlen("/tor/server/fp/");
    dir_split_resource_into_fingerprints(key, digests, NULL,
                                         DSR_HEX|DSR_SORT_UNIQ);
    SMARTLIST_FOREACH(digests, const char *, d,
       {
         if (router_digest_is_me(d)) {
           /* make sure desc_routerinfo exists */
           const routerinfo_t *ri = router_get_my_routerinfo();
           if (ri)
             smartlist_add(descs_out, (void*) &(ri->cache_info));
         } else {
           const routerinfo_t *ri = router_get_by_id_digest(d);
           /* Don't actually serve a descriptor that everyone will think is
            * expired.  This is an (ugly) workaround to keep buggy 0.1.1.10
            * Tors from downloading descriptors that they will throw away.
            */
           if (ri && ri->cache_info.published_on > cutoff)
             smartlist_add(descs_out, (void*) &(ri->cache_info));
         }
       });
    SMARTLIST_FOREACH(digests, char *, d, tor_free(d));
    smartlist_free(digests);
  } else {
    *msg = "Key not recognized";
    return -1;
  }

  if (!smartlist_len(descs_out)) {
    *msg = "Servers unavailable";
    return -1;
  }
  return 0;
}

/** Called when a TLS handshake has completed successfully with a
 * router listening at <b>address</b>:<b>or_port</b>, and has yielded
 * a certificate with digest <b>digest_rcvd</b>.
 *
 * Also, if as_advertised is 1, then inform the reachability checker
 * that we could get to this guy.
 */
void
dirserv_orconn_tls_done(const char *address,
                        uint16_t or_port,
                        const char *digest_rcvd,
                        int as_advertised)
{
  routerlist_t *rl = router_get_routerlist();
  time_t now = time(NULL);
  int bridge_auth = authdir_mode_bridge(get_options());
  tor_assert(address);
  tor_assert(digest_rcvd);

  /* XXX023 Doing a loop like this is stupid.  We should just look up the
   * router by digest_rcvd, and see if address, orport, and as_advertised
   * match up. -NM */
  SMARTLIST_FOREACH_BEGIN(rl->routers, routerinfo_t *, ri) {
    if (!strcasecmp(address, ri->address) && or_port == ri->or_port &&
        as_advertised &&
        fast_memeq(ri->cache_info.identity_digest, digest_rcvd, DIGEST_LEN)) {
      /* correct digest. mark this router reachable! */
      if (!bridge_auth || ri->purpose == ROUTER_PURPOSE_BRIDGE) {
        tor_addr_t addr, *addrp=NULL;
        log_info(LD_DIRSERV, "Found router %s to be reachable at %s:%d. Yay.",
                 ri->nickname, address, ri->or_port );
        if (tor_addr_from_str(&addr, ri->address) != -1)
          addrp = &addr;
        else
          log_warn(LD_BUG, "Couldn't parse IP address \"%s\"", ri->address);
        rep_hist_note_router_reachable(digest_rcvd, addrp, or_port, now);
        ri->last_reachable = now;
      }
    }
  } SMARTLIST_FOREACH_END(ri);
  /* FFFF Maybe we should reinstate the code that dumps routers with the same
   * addr/port but with nonmatching keys, but instead of dumping, we should
   * skip testing. */
}

/** Called when we, as an authority, receive a new router descriptor either as
 * an upload or a download.  Used to decide whether to relaunch reachability
 * testing for the server. */
int
dirserv_should_launch_reachability_test(const routerinfo_t *ri,
                                        const routerinfo_t *ri_old)
{
  if (!authdir_mode_handles_descs(get_options(), ri->purpose))
    return 0;
  if (!ri_old) {
    /* New router: Launch an immediate reachability test, so we will have an
     * opinion soon in case we're generating a consensus soon */
    return 1;
  }
  if (ri_old->is_hibernating && !ri->is_hibernating) {
    /* It just came out of hibernation; launch a reachability test */
    return 1;
  }
  if (! routers_have_same_or_addr(ri, ri_old)) {
    /* Address or port changed; launch a reachability test */
    return 1;
  }
  return 0;
}

/** Helper function for dirserv_test_reachability(). Start a TLS
 * connection to <b>router</b>, and annotate it with when we started
 * the test. */
void
dirserv_single_reachability_test(time_t now, routerinfo_t *router)
{
  tor_addr_t router_addr;
  log_debug(LD_OR,"Testing reachability of %s at %s:%u.",
            router->nickname, router->address, router->or_port);
  /* Remember when we started trying to determine reachability */
  if (!router->testing_since)
    router->testing_since = now;
  tor_addr_from_ipv4h(&router_addr, router->addr);
  connection_or_connect(&router_addr, router->or_port,
                        router->cache_info.identity_digest);
}

/** Auth dir server only: load balance such that we only
 * try a few connections per call.
 *
 * The load balancing is such that if we get called once every ten
 * seconds, we will cycle through all the tests in
 * REACHABILITY_TEST_CYCLE_PERIOD seconds (a bit over 20 minutes).
 */
void
dirserv_test_reachability(time_t now)
{
  /* XXX decide what to do here; see or-talk thread "purging old router
   * information, revocation." -NM
   * We can't afford to mess with this in 0.1.2.x. The reason is that
   * if we stop doing reachability tests on some of routerlist, then
   * we'll for-sure think they're down, which may have unexpected
   * effects in other parts of the code. It doesn't hurt much to do
   * the testing, and directory authorities are easy to upgrade. Let's
   * wait til 0.2.0. -RD */
//  time_t cutoff = now - ROUTER_MAX_AGE_TO_PUBLISH;
  routerlist_t *rl = router_get_routerlist();
  static char ctr = 0;
  int bridge_auth = authdir_mode_bridge(get_options());

  SMARTLIST_FOREACH_BEGIN(rl->routers, routerinfo_t *, router) {
    const char *id_digest = router->cache_info.identity_digest;
    if (router_is_me(router))
      continue;
    if (bridge_auth && router->purpose != ROUTER_PURPOSE_BRIDGE)
      continue; /* bridge authorities only test reachability on bridges */
//    if (router->cache_info.published_on > cutoff)
//      continue;
    if ((((uint8_t)id_digest[0]) % REACHABILITY_MODULO_PER_TEST) == ctr) {
      dirserv_single_reachability_test(now, router);
    }
  } SMARTLIST_FOREACH_END(router);
  ctr = (ctr + 1) % REACHABILITY_MODULO_PER_TEST; /* increment ctr */
}

/** Given a fingerprint <b>fp</b> which is either set if we're looking for a
 * v2 status, or zeroes if we're looking for a v3 status, or a NUL-padded
 * flavor name if we want a flavored v3 status, return a pointer to the
 * appropriate cached dir object, or NULL if there isn't one available. */
static cached_dir_t *
lookup_cached_dir_by_fp(const char *fp)
{
  cached_dir_t *d = NULL;
  if (tor_digest_is_zero(fp) && cached_consensuses)
    d = strmap_get(cached_consensuses, "ns");
  else if (memchr(fp, '\0', DIGEST_LEN) && cached_consensuses &&
           (d = strmap_get(cached_consensuses, fp))) {
    /* this here interface is a nasty hack XXXX023 */;
  } else if (router_digest_is_me(fp) && the_v2_networkstatus)
    d = the_v2_networkstatus;
  else if (cached_v2_networkstatus)
    d = digestmap_get(cached_v2_networkstatus, fp);
  return d;
}

/** Remove from <b>fps</b> every networkstatus key where both
 * a) we have a networkstatus document and
 * b) it is not newer than <b>cutoff</b>.
 *
 * Return 1 if any items were present at all; else return 0.
 */
int
dirserv_remove_old_statuses(smartlist_t *fps, time_t cutoff)
{
  int found_any = 0;
  SMARTLIST_FOREACH(fps, char *, digest,
  {
    cached_dir_t *d = lookup_cached_dir_by_fp(digest);
    if (!d)
      continue;
    found_any = 1;
    if (d->published <= cutoff) {
      tor_free(digest);
      SMARTLIST_DEL_CURRENT(fps, digest);
    }
  });

  return found_any;
}

/** Return the cache-info for identity fingerprint <b>fp</b>, or
 * its extra-info document if <b>extrainfo</b> is true. Return
 * NULL if not found or if the descriptor is older than
 * <b>publish_cutoff</b>. */
static const signed_descriptor_t *
get_signed_descriptor_by_fp(const char *fp, int extrainfo,
                            time_t publish_cutoff)
{
  if (router_digest_is_me(fp)) {
    if (extrainfo)
      return &(router_get_my_extrainfo()->cache_info);
    else
      return &(router_get_my_routerinfo()->cache_info);
  } else {
    const routerinfo_t *ri = router_get_by_id_digest(fp);
    if (ri &&
        ri->cache_info.published_on > publish_cutoff) {
      if (extrainfo)
        return extrainfo_get_by_descriptor_digest(
                                     ri->cache_info.extra_info_digest);
      else
        return &ri->cache_info;
    }
  }
  return NULL;
}

/** Return true iff we have any of the documents (extrainfo or routerdesc)
 * specified by the fingerprints in <b>fps</b> and <b>spool_src</b>.  Used to
 * decide whether to send a 404.  */
int
dirserv_have_any_serverdesc(smartlist_t *fps, int spool_src)
{
  time_t publish_cutoff = time(NULL)-ROUTER_MAX_AGE_TO_PUBLISH;
  SMARTLIST_FOREACH(fps, const char *, fp, {
      switch (spool_src)
      {
        case DIR_SPOOL_EXTRA_BY_DIGEST:
          if (extrainfo_get_by_descriptor_digest(fp)) return 1;
          break;
        case DIR_SPOOL_SERVER_BY_DIGEST:
          if (router_get_by_descriptor_digest(fp)) return 1;
          break;
        case DIR_SPOOL_EXTRA_BY_FP:
        case DIR_SPOOL_SERVER_BY_FP:
          if (get_signed_descriptor_by_fp(fp,
                spool_src == DIR_SPOOL_EXTRA_BY_FP, publish_cutoff))
            return 1;
          break;
      }
  });
  return 0;
}

/** Return true iff any of the 256-bit elements in <b>fps</b> is the digest of
 * a microdescriptor we have. */
int
dirserv_have_any_microdesc(const smartlist_t *fps)
{
  microdesc_cache_t *cache = get_microdesc_cache();
  SMARTLIST_FOREACH(fps, const char *, fp,
                    if (microdesc_cache_lookup_by_digest256(cache, fp))
                      return 1);
  return 0;
}

/** Return an approximate estimate of the number of bytes that will
 * be needed to transmit the server descriptors (if is_serverdescs --
 * they can be either d/ or fp/ queries) or networkstatus objects (if
 * !is_serverdescs) listed in <b>fps</b>.  If <b>compressed</b> is set,
 * we guess how large the data will be after compression.
 *
 * The return value is an estimate; it might be larger or smaller.
 **/
size_t
dirserv_estimate_data_size(smartlist_t *fps, int is_serverdescs,
                           int compressed)
{
  size_t result;
  tor_assert(fps);
  if (is_serverdescs) {
    int n = smartlist_len(fps);
    const routerinfo_t *me = router_get_my_routerinfo();
    result = (me?me->cache_info.signed_descriptor_len:2048) * n;
    if (compressed)
      result /= 2; /* observed compressibility is between 35 and 55%. */
  } else {
    result = 0;
    SMARTLIST_FOREACH(fps, const char *, digest, {
        cached_dir_t *dir = lookup_cached_dir_by_fp(digest);
        if (dir)
          result += compressed ? dir->dir_z_len : dir->dir_len;
      });
  }
  return result;
}

/** Given a list of microdescriptor hashes, guess how many bytes will be
 * needed to transmit them, and return the guess. */
size_t
dirserv_estimate_microdesc_size(const smartlist_t *fps, int compressed)
{
  size_t result = smartlist_len(fps) * microdesc_average_size(NULL);
  if (compressed)
    result /= 2;
  return result;
}

/** When we're spooling data onto our outbuf, add more whenever we dip
 * below this threshold. */
#define DIRSERV_BUFFER_MIN 16384

/** Spooling helper: called when we have no more data to spool to <b>conn</b>.
 * Flushes any remaining data to be (un)compressed, and changes the spool
 * source to NONE.  Returns 0 on success, negative on failure. */
static int
connection_dirserv_finish_spooling(dir_connection_t *conn)
{
  if (conn->zlib_state) {
    connection_write_to_buf_zlib("", 0, conn, 1);
    tor_zlib_free(conn->zlib_state);
    conn->zlib_state = NULL;
  }
  conn->dir_spool_src = DIR_SPOOL_NONE;
  return 0;
}

/** Spooling helper: called when we're sending a bunch of server descriptors,
 * and the outbuf has become too empty. Pulls some entries from
 * fingerprint_stack, and writes the corresponding servers onto outbuf.  If we
 * run out of entries, flushes the zlib state and sets the spool source to
 * NONE.  Returns 0 on success, negative on failure.
 */
static int
connection_dirserv_add_servers_to_outbuf(dir_connection_t *conn)
{
#ifdef TRACK_SERVED_TIME
  time_t now = time(NULL);
#endif
  int by_fp = (conn->dir_spool_src == DIR_SPOOL_SERVER_BY_FP ||
               conn->dir_spool_src == DIR_SPOOL_EXTRA_BY_FP);
  int extra = (conn->dir_spool_src == DIR_SPOOL_EXTRA_BY_FP ||
               conn->dir_spool_src == DIR_SPOOL_EXTRA_BY_DIGEST);
  time_t publish_cutoff = time(NULL)-ROUTER_MAX_AGE_TO_PUBLISH;

  while (smartlist_len(conn->fingerprint_stack) &&
         connection_get_outbuf_len(TO_CONN(conn)) < DIRSERV_BUFFER_MIN) {
    const char *body;
    char *fp = smartlist_pop_last(conn->fingerprint_stack);
    const signed_descriptor_t *sd = NULL;
    if (by_fp) {
      sd = get_signed_descriptor_by_fp(fp, extra, publish_cutoff);
    } else {
      sd = extra ? extrainfo_get_by_descriptor_digest(fp)
        : router_get_by_descriptor_digest(fp);
    }
    tor_free(fp);
    if (!sd)
      continue;
    if (!connection_dir_is_encrypted(conn) && !sd->send_unencrypted) {
      /* we did this check once before (so we could have an accurate size
       * estimate and maybe send a 404 if somebody asked for only bridges on a
       * connection), but we need to do it again in case a previously
       * unknown bridge descriptor has shown up between then and now. */
      continue;
    }
#ifdef TRACK_SERVED_TIME
    sd->last_served_at = now;
#endif
    body = signed_descriptor_get_body(sd);
    if (conn->zlib_state) {
      /* XXXX022 This 'last' business should actually happen on the last
       * routerinfo, not on the last fingerprint. */
      int last = ! smartlist_len(conn->fingerprint_stack);
      connection_write_to_buf_zlib(body, sd->signed_descriptor_len, conn,
                                   last);
      if (last) {
        tor_zlib_free(conn->zlib_state);
        conn->zlib_state = NULL;
      }
    } else {
      connection_write_to_buf(body,
                              sd->signed_descriptor_len,
                              TO_CONN(conn));
    }
  }

  if (!smartlist_len(conn->fingerprint_stack)) {
    /* We just wrote the last one; finish up. */
    conn->dir_spool_src = DIR_SPOOL_NONE;
    smartlist_free(conn->fingerprint_stack);
    conn->fingerprint_stack = NULL;
  }
  return 0;
}

/** Spooling helper: called when we're sending a bunch of microdescriptors,
 * and the outbuf has become too empty. Pulls some entries from
 * fingerprint_stack, and writes the corresponding microdescs onto outbuf.  If
 * we run out of entries, flushes the zlib state and sets the spool source to
 * NONE.  Returns 0 on success, negative on failure.
 */
static int
connection_dirserv_add_microdescs_to_outbuf(dir_connection_t *conn)
{
  microdesc_cache_t *cache = get_microdesc_cache();
  while (smartlist_len(conn->fingerprint_stack) &&
         connection_get_outbuf_len(TO_CONN(conn)) < DIRSERV_BUFFER_MIN) {
    char *fp256 = smartlist_pop_last(conn->fingerprint_stack);
    microdesc_t *md = microdesc_cache_lookup_by_digest256(cache, fp256);
    tor_free(fp256);
    if (!md)
      continue;
    if (conn->zlib_state) {
      /* XXXX022 This 'last' business should actually happen on the last
       * routerinfo, not on the last fingerprint. */
      int last = !smartlist_len(conn->fingerprint_stack);
      connection_write_to_buf_zlib(md->body, md->bodylen, conn, last);
      if (last) {
        tor_zlib_free(conn->zlib_state);
        conn->zlib_state = NULL;
      }
    } else {
      connection_write_to_buf(md->body, md->bodylen, TO_CONN(conn));
    }
  }
  if (!smartlist_len(conn->fingerprint_stack)) {
    conn->dir_spool_src = DIR_SPOOL_NONE;
    smartlist_free(conn->fingerprint_stack);
    conn->fingerprint_stack = NULL;
  }
  return 0;
}

/** Spooling helper: Called when we're sending a directory or networkstatus,
 * and the outbuf has become too empty.  Pulls some bytes from
 * <b>conn</b>-\>cached_dir-\>dir_z, uncompresses them if appropriate, and
 * puts them on the outbuf.  If we run out of entries, flushes the zlib state
 * and sets the spool source to NONE.  Returns 0 on success, negative on
 * failure. */
static int
connection_dirserv_add_dir_bytes_to_outbuf(dir_connection_t *conn)
{
  ssize_t bytes;
  int64_t remaining;

  bytes = DIRSERV_BUFFER_MIN - connection_get_outbuf_len(TO_CONN(conn));
  tor_assert(bytes > 0);
  tor_assert(conn->cached_dir);
  if (bytes < 8192)
    bytes = 8192;
  remaining = conn->cached_dir->dir_z_len - conn->cached_dir_offset;
  if (bytes > remaining)
    bytes = (ssize_t) remaining;

  if (conn->zlib_state) {
    connection_write_to_buf_zlib(
                             conn->cached_dir->dir_z + conn->cached_dir_offset,
                             bytes, conn, bytes == remaining);
  } else {
    connection_write_to_buf(conn->cached_dir->dir_z + conn->cached_dir_offset,
                            bytes, TO_CONN(conn));
  }
  conn->cached_dir_offset += bytes;
  if (conn->cached_dir_offset == (int)conn->cached_dir->dir_z_len) {
    /* We just wrote the last one; finish up. */
    connection_dirserv_finish_spooling(conn);
    cached_dir_decref(conn->cached_dir);
    conn->cached_dir = NULL;
  }
  return 0;
}

/** Spooling helper: Called when we're spooling networkstatus objects on
 * <b>conn</b>, and the outbuf has become too empty.  If the current
 * networkstatus object (in <b>conn</b>-\>cached_dir) has more data, pull data
 * from there.  Otherwise, pop the next fingerprint from fingerprint_stack,
 * and start spooling the next networkstatus.  (A digest of all 0 bytes is
 * treated as a request for the current consensus.) If we run out of entries,
 * flushes the zlib state and sets the spool source to NONE.  Returns 0 on
 * success, negative on failure. */
static int
connection_dirserv_add_networkstatus_bytes_to_outbuf(dir_connection_t *conn)
{

  while (connection_get_outbuf_len(TO_CONN(conn)) < DIRSERV_BUFFER_MIN) {
    if (conn->cached_dir) {
      int uncompressing = (conn->zlib_state != NULL);
      int r = connection_dirserv_add_dir_bytes_to_outbuf(conn);
      if (conn->dir_spool_src == DIR_SPOOL_NONE) {
        /* add_dir_bytes thinks we're done with the cached_dir.  But we
         * may have more cached_dirs! */
        conn->dir_spool_src = DIR_SPOOL_NETWORKSTATUS;
        /* This bit is tricky.  If we were uncompressing the last
         * networkstatus, we may need to make a new zlib object to
         * uncompress the next one. */
        if (uncompressing && ! conn->zlib_state &&
            conn->fingerprint_stack &&
            smartlist_len(conn->fingerprint_stack)) {
          conn->zlib_state = tor_zlib_new(0, ZLIB_METHOD);
        }
      }
      if (r) return r;
    } else if (conn->fingerprint_stack &&
               smartlist_len(conn->fingerprint_stack)) {
      /* Add another networkstatus; start serving it. */
      char *fp = smartlist_pop_last(conn->fingerprint_stack);
      cached_dir_t *d = lookup_cached_dir_by_fp(fp);
      tor_free(fp);
      if (d) {
        ++d->refcnt;
        conn->cached_dir = d;
        conn->cached_dir_offset = 0;
      }
    } else {
      connection_dirserv_finish_spooling(conn);
      smartlist_free(conn->fingerprint_stack);
      conn->fingerprint_stack = NULL;
      return 0;
    }
  }
  return 0;
}

/** Called whenever we have flushed some directory data in state
 * SERVER_WRITING. */
int
connection_dirserv_flushed_some(dir_connection_t *conn)
{
  tor_assert(conn->_base.state == DIR_CONN_STATE_SERVER_WRITING);

  if (connection_get_outbuf_len(TO_CONN(conn)) >= DIRSERV_BUFFER_MIN)
    return 0;

  switch (conn->dir_spool_src) {
    case DIR_SPOOL_EXTRA_BY_DIGEST:
    case DIR_SPOOL_EXTRA_BY_FP:
    case DIR_SPOOL_SERVER_BY_DIGEST:
    case DIR_SPOOL_SERVER_BY_FP:
      return connection_dirserv_add_servers_to_outbuf(conn);
    case DIR_SPOOL_MICRODESC:
      return connection_dirserv_add_microdescs_to_outbuf(conn);
    case DIR_SPOOL_CACHED_DIR:
      return connection_dirserv_add_dir_bytes_to_outbuf(conn);
    case DIR_SPOOL_NETWORKSTATUS:
      return connection_dirserv_add_networkstatus_bytes_to_outbuf(conn);
    case DIR_SPOOL_NONE:
    default:
      return 0;
  }
}

/** Release all storage used by the directory server. */
void
dirserv_free_all(void)
{
  dirserv_free_fingerprint_list();

  cached_dir_decref(the_directory);
  clear_cached_dir(&the_runningrouters);
  cached_dir_decref(the_v2_networkstatus);
  cached_dir_decref(cached_directory);
  clear_cached_dir(&cached_runningrouters);

  digestmap_free(cached_v2_networkstatus, _free_cached_dir);
  cached_v2_networkstatus = NULL;
  strmap_free(cached_consensuses, _free_cached_dir);
  cached_consensuses = NULL;
}
<|MERGE_RESOLUTION|>--- conflicted
+++ resolved
@@ -2829,11 +2829,8 @@
                "dir-options%s%s%s%s\n"
                "%s" /* client version line, server version line. */
                "dir-signing-key\n%s",
-<<<<<<< HEAD
-               hostname, fmt_addr32(addr), (int)options->DirPort,
-=======
-               hostname, ipaddr, (int)router_get_advertised_dir_port(options),
->>>>>>> 5f2a1a7b
+               hostname, fmt_addr32(addr),
+               (int)router_get_advertised_dir_port(options),
                fingerprint,
                contact,
                published,
