TESTS += src/test/test src/test/test-slow

noinst_PROGRAMS+= src/test/bench
if UNITTESTS_ENABLED
noinst_PROGRAMS+= \
	src/test/test \
	src/test/test-slow \
	src/test/test-child \
	src/test/test_workqueue
endif

src_test_AM_CPPFLAGS = -DSHARE_DATADIR="\"$(datadir)\"" \
        -DLOCALSTATEDIR="\"$(localstatedir)\"" \
        -DBINDIR="\"$(bindir)\""	       \
	-I"$(top_srcdir)/src/or" -I"$(top_srcdir)/src/ext" \
	-DTOR_UNIT_TESTS

# -L flags need to go in LDFLAGS. -l flags need to go in LDADD.
# This seems to matter nowhere but on Windows, but I assure you that it
# matters a lot there, and is quite hard to debug if you forget to do it.

src_test_test_SOURCES = \
	src/test/test.c \
	src/test/test_accounting.c \
	src/test/test_addr.c \
	src/test/test_address.c \
	src/test/test_buffers.c \
	src/test/test_cell_formats.c \
	src/test/test_cell_queue.c \
	src/test/test_channel.c \
	src/test/test_channeltls.c \
	src/test/test_checkdir.c \
	src/test/test_circuitlist.c \
	src/test/test_circuitmux.c \
	src/test/test_config.c \
	src/test/test_containers.c \
	src/test/test_controller_events.c \
	src/test/test_crypto.c \
	src/test/test_data.c \
	src/test/test_dir.c \
	src/test/test_entryconn.c \
	src/test/test_entrynodes.c \
	src/test/test_extorport.c \
	src/test/test_hs.c \
	src/test/test_introduce.c \
	src/test/test_logging.c \
	src/test/test_microdesc.c \
	src/test/test_nodelist.c \
	src/test/test_oom.c \
	src/test/test_options.c \
	src/test/test_policy.c \
	src/test/test_pt.c \
	src/test/test_relay.c \
	src/test/test_relaycell.c \
	src/test/test_replay.c \
	src/test/test_routerkeys.c \
	src/test/test_routerlist.c \
	src/test/test_routerset.c \
	src/test/test_scheduler.c \
	src/test/test_socks.c \
	src/test/test_status.c \
<<<<<<< HEAD
	src/test/test_threads.c \
	src/test/test_util.c \
	src/test/testing_common.c \
=======
	src/test/test_routerset.c \
	src/test/testhelper.c \
>>>>>>> 0899f51b
	src/ext/tinytest.c

src_test_test_slow_SOURCES = \
	src/test/test_slow.c \
	src/test/test_crypto_slow.c \
	src/test/test_util_slow.c \
	src/test/testing_common.c \
	src/ext/tinytest.c


src_test_test_CFLAGS = $(AM_CFLAGS) $(TEST_CFLAGS)

src_test_test_CPPFLAGS= $(src_test_AM_CPPFLAGS)

src_test_bench_SOURCES = \
	src/test/bench.c

src_test_test_workqueue_SOURCES = \
	src/test/test_workqueue.c
src_test_test_workqueue_CPPFLAGS= $(src_test_AM_CPPFLAGS)
src_test_test_workqueue_CFLAGS = $(AM_CFLAGS) $(TEST_CFLAGS)

src_test_test_LDFLAGS = @TOR_LDFLAGS_zlib@ @TOR_LDFLAGS_openssl@ \
        @TOR_LDFLAGS_libevent@
src_test_test_LDADD = src/or/libtor-testing.a src/common/libor-testing.a \
	src/common/libor-crypto-testing.a $(LIBDONNA) \
	src/common/libor-event-testing.a src/trunnel/libor-trunnel-testing.a \
	@TOR_ZLIB_LIBS@ @TOR_LIB_MATH@ @TOR_LIBEVENT_LIBS@ \
	@TOR_OPENSSL_LIBS@ @TOR_LIB_WS32@ @TOR_LIB_GDI@ @CURVE25519_LIBS@ \
	@TOR_SYSTEMD_LIBS@

src_test_test_slow_CPPFLAGS = $(src_test_test_CPPFLAGS)
src_test_test_slow_CFLAGS = $(src_test_test_CFLAGS)
src_test_test_slow_LDADD = $(src_test_test_LDADD)
src_test_test_slow_LDFLAGS = $(src_test_test_LDFLAGS)

src_test_bench_LDFLAGS = @TOR_LDFLAGS_zlib@ @TOR_LDFLAGS_openssl@ \
        @TOR_LDFLAGS_libevent@
src_test_bench_LDADD = src/or/libtor.a src/common/libor.a \
	src/common/libor-crypto.a $(LIBDONNA) \
	src/common/libor-event.a \
	@TOR_ZLIB_LIBS@ @TOR_LIB_MATH@ @TOR_LIBEVENT_LIBS@ \
	@TOR_OPENSSL_LIBS@ @TOR_LIB_WS32@ @TOR_LIB_GDI@ @CURVE25519_LIBS@ \
	@TOR_SYSTEMD_LIBS@

src_test_test_workqueue_LDFLAGS = @TOR_LDFLAGS_zlib@ @TOR_LDFLAGS_openssl@ \
        @TOR_LDFLAGS_libevent@
src_test_test_workqueue_LDADD = src/or/libtor-testing.a \
	src/common/libor-testing.a \
	src/common/libor-crypto-testing.a $(LIBDONNA) \
	src/common/libor-event-testing.a \
	@TOR_ZLIB_LIBS@ @TOR_LIB_MATH@ @TOR_LIBEVENT_LIBS@ \
	@TOR_OPENSSL_LIBS@ @TOR_LIB_WS32@ @TOR_LIB_GDI@ @CURVE25519_LIBS@

noinst_HEADERS+= \
	src/test/fakechans.h \
	src/test/test.h \
<<<<<<< HEAD
	src/test/test_descriptors.inc \
	src/test/example_extrainfo.inc \
	src/test/failing_routerdescs.inc \
	src/test/ed25519_vectors.inc
=======
	src/test/testhelper.h \
	src/test/test_descriptors.inc
>>>>>>> 0899f51b

noinst_PROGRAMS+= src/test/test-ntor-cl
src_test_test_ntor_cl_SOURCES  = src/test/test_ntor_cl.c
src_test_test_ntor_cl_LDFLAGS = @TOR_LDFLAGS_zlib@ @TOR_LDFLAGS_openssl@
src_test_test_ntor_cl_LDADD = src/or/libtor.a src/common/libor.a \
	src/common/libor-crypto.a $(LIBDONNA) \
	@TOR_ZLIB_LIBS@ @TOR_LIB_MATH@ \
	@TOR_OPENSSL_LIBS@ @TOR_LIB_WS32@ @TOR_LIB_GDI@ @CURVE25519_LIBS@
src_test_test_ntor_cl_AM_CPPFLAGS =	       \
	-I"$(top_srcdir)/src/or"
NTOR_TEST_DEPS=src/test/test-ntor-cl

if COVERAGE_ENABLED
CMDLINE_TEST_TOR = ./src/or/tor-cov
else
CMDLINE_TEST_TOR = ./src/or/tor
endif

noinst_PROGRAMS += src/test/test-bt-cl
src_test_test_bt_cl_SOURCES = src/test/test_bt_cl.c
src_test_test_bt_cl_LDADD = src/common/libor-testing.a \
	@TOR_LIB_MATH@ \
	@TOR_LIB_WS32@ @TOR_LIB_GDI@
src_test_test_bt_cl_CFLAGS = $(AM_CFLAGS) $(TEST_CFLAGS)
src_test_test_bt_cl_CPPFLAGS= $(src_test_AM_CPPFLAGS)


check-local: $(NTOR_TEST_DEPS) $(CMDLINE_TEST_TOR)
if USEPYTHON
	$(PYTHON) $(top_srcdir)/src/test/test_cmdline_args.py $(CMDLINE_TEST_TOR) "${top_srcdir}"
	$(PYTHON) $(top_srcdir)/src/test/ntor_ref.py test-tor
	$(PYTHON) $(top_srcdir)/src/test/ntor_ref.py self-test
	./src/test/test-bt-cl assert | $(PYTHON) $(top_srcdir)/src/test/bt_test.py
	./src/test/test-bt-cl crash | $(PYTHON) $(top_srcdir)/src/test/bt_test.py
endif
	$(top_srcdir)/src/test/zero_length_keys.sh

EXTRA_DIST += \
	src/test/bt_test.py \
	src/test/ntor_ref.py \
	src/test/slownacl_curve25519.py \
	src/test/test_cmdline_args.py \
	src/test/zero_length_keys.sh<|MERGE_RESOLUTION|>--- conflicted
+++ resolved
@@ -59,14 +59,10 @@
 	src/test/test_scheduler.c \
 	src/test/test_socks.c \
 	src/test/test_status.c \
-<<<<<<< HEAD
 	src/test/test_threads.c \
 	src/test/test_util.c \
 	src/test/testing_common.c \
-=======
-	src/test/test_routerset.c \
 	src/test/testhelper.c \
->>>>>>> 0899f51b
 	src/ext/tinytest.c
 
 src_test_test_slow_SOURCES = \
@@ -124,15 +120,12 @@
 noinst_HEADERS+= \
 	src/test/fakechans.h \
 	src/test/test.h \
-<<<<<<< HEAD
+	src/test/testhelper.h \
 	src/test/test_descriptors.inc \
 	src/test/example_extrainfo.inc \
 	src/test/failing_routerdescs.inc \
-	src/test/ed25519_vectors.inc
-=======
-	src/test/testhelper.h \
+	src/test/ed25519_vectors.inc \
 	src/test/test_descriptors.inc
->>>>>>> 0899f51b
 
 noinst_PROGRAMS+= src/test/test-ntor-cl
 src_test_test_ntor_cl_SOURCES  = src/test/test_ntor_cl.c
