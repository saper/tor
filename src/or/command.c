--- conflicted
+++ resolved
@@ -233,7 +233,9 @@
   }
 #endif
 
-<<<<<<< HEAD
+  if (conn->_base.marked_for_close)
+    return;
+
   switch (conn->_base.state)
   {
     case OR_CONN_STATE_OR_HANDSHAKING_V2:
@@ -281,14 +283,6 @@
              (int)conn->_base.state);
       return;
   }
-=======
-  if (conn->_base.marked_for_close)
-    return;
-
-  /* reject all when not handshaking. */
-  if (conn->_base.state != OR_CONN_STATE_OR_HANDSHAKING)
-    return;
->>>>>>> cf8bffa3
 
   switch (cell->command) {
     case CELL_VERSIONS:
